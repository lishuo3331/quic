/* -*- Mode:C++; c-file-style:"gnu"; indent-tabs-mode:nil; -*- */
/*
 * Copyright (c) 2019 SIGNET Lab, Department of Information Engineering, University of Padova
 *
 * This program is free software; you can redistribute it and/or modify
 * it under the terms of the GNU General Public License version 2 as
 * published by the Free Software Foundation;
 *
 * This program is distributed in the hope that it will be useful,
 * but WITHOUT ANY WARRANTY; without even the implied warranty of
 * MERCHANTABILITY or FITNESS FOR A PARTICULAR PURPOSE.  See the
 * GNU General Public License for more details.
 *
 * You should have received a copy of the GNU General Public License
 * along with this program; if not, write to the Free Software
 * Foundation, Inc., 59 Temple Place, Suite 330, Boston, MA  02111-1307  USA
 *
 * Authors: Alvise De Biasio <alvise.debiasio@gmail.com>
 *          Federico Chiariotti <chiariotti.federico@gmail.com>
 *          Michele Polese <michele.polese@gmail.com>
 *          Davide Marcato <davidemarcato@outlook.com>
 *          
 */

 #define NS_LOG_APPEND_CONTEXT \
  if (m_node and m_connectionId) { std::clog << " [node " << m_node->GetId () << " socket " << m_connectionId << "] "; }


#include "ns3/abort.h"
#include "ns3/node.h"
#include "ns3/inet-socket-address.h"
#include "ns3/inet6-socket-address.h"
#include "ns3/log.h"
#include "ns3/ipv4.h"
#include "ns3/ipv6.h"
#include "ns3/ipv4-interface-address.h"
#include "ns3/ipv4-route.h"
#include "ns3/ipv6-route.h"
#include "ns3/ipv4-routing-protocol.h"
#include "ns3/ipv6-routing-protocol.h"
#include "ns3/simulation-singleton.h"
#include "ns3/simulator.h"
#include "ns3/packet.h"
#include "ns3/random-variable-stream.h"
#include "ns3/nstime.h"
#include "ns3/uinteger.h"
#include "ns3/double.h"
#include "ns3/pointer.h"
#include "ns3/trace-source-accessor.h"
#include "quic-socket-base.h"
#include "quic-congestion-ops.h"
#include "ns3/tcp-congestion-ops.h"
#include "quic-header.h"
#include "quic-l4-protocol.h"
#include "ns3/ipv4-end-point.h"
#include "ns3/ipv6-end-point.h"
#include "ns3/ipv6-l3-protocol.h"
#include "ns3/tcp-header.h"
#include "ns3/tcp-option-winscale.h"
#include "ns3/tcp-option-ts.h"
#include "ns3/tcp-option-sack-permitted.h"
#include "ns3/tcp-option-sack.h"
#include "ns3/rtt-estimator.h"
#include <math.h>
#include <algorithm>
#include <vector>
#include <sstream>
#include <ns3/core-module.h>

namespace ns3 {

NS_LOG_COMPONENT_DEFINE ("QuicSocketBase");

NS_OBJECT_ENSURE_REGISTERED (QuicSocketBase);
NS_OBJECT_ENSURE_REGISTERED (QuicSocketState);

const uint16_t QuicSocketBase::MIN_INITIAL_PACKET_SIZE = 1200;

TypeId
QuicSocketBase::GetInstanceTypeId () const
{
  return QuicSocketBase::GetTypeId ();
}

TypeId
QuicSocketBase::GetTypeId (void)
{
  static TypeId tid = TypeId ("ns3::QuicSocketBase")
    .SetParent<QuicSocket> ()
    .SetGroupName ("Internet")
    .AddConstructor<QuicSocketBase> ()
    .AddAttribute ("InitialVersion",
                   "Quic Version. The default value starts a version negotiation procedure",
                   UintegerValue (QUIC_VERSION_NEGOTIATION),
                   MakeUintegerAccessor (&QuicSocketBase::m_vers),
                   MakeUintegerChecker<uint32_t> ())
    .AddAttribute ("IdleTimeout",
                   "Idle timeout value after which the socket is closed",
                   TimeValue (Seconds (300)),
                   MakeTimeAccessor (&QuicSocketBase::m_idleTimeout),
                   MakeTimeChecker ())
    .AddAttribute ("MaxStreamData",
                   "Stream Maximum Data",
                   UintegerValue (4294967295),      // according to the QUIC RFC this value should default to 0, and be increased by the client/server
                   MakeUintegerAccessor (&QuicSocketBase::m_initial_max_stream_data),
                   MakeUintegerChecker<uint32_t> ())
    .AddAttribute ("MaxData",
                   "Connection Maximum Data",
                   UintegerValue (4294967295),      // according to the QUIC RFC this value should default to 0, and be increased by the client/server
                   MakeUintegerAccessor (&QuicSocketBase::m_max_data),
                   MakeUintegerChecker<uint32_t> ())
    .AddAttribute ("MaxStreamIdBidi",
                   "Maximum StreamId for Bidirectional Streams",
                   UintegerValue (2),                   // according to the QUIC RFC this value should default to 0, and be increased by the client/server
                   MakeUintegerAccessor (&QuicSocketBase::m_initial_max_stream_id_bidi),
                   MakeUintegerChecker<uint32_t> ())
    .AddAttribute (
                   "MaxStreamIdUni", "Maximum StreamId for Unidirectional Streams",
                   UintegerValue (2),                   // according to the QUIC RFC this value should default to 0, and be increased by the client/server
                   MakeUintegerAccessor (&QuicSocketBase::m_initial_max_stream_id_uni),
                   MakeUintegerChecker<uint32_t> ())
    .AddAttribute (
                   "MaxTrackedGaps", "Maximum number of gaps in an ACK",
                   UintegerValue (20),
                   MakeUintegerAccessor (&QuicSocketBase::m_maxTrackedGaps),
                   MakeUintegerChecker<uint32_t> ())
    .AddAttribute (
                   "OmitConnectionId",
                   "Omit ConnectionId field in Short QuicHeader format",
                   BooleanValue (false),
                   MakeBooleanAccessor (&QuicSocketBase::m_omit_connection_id),
                   MakeBooleanChecker ())
    .AddAttribute (
                   "MaxPacketSize",
                   "Maximum Packet Size",
                   UintegerValue (1460),
                   MakeUintegerAccessor (&QuicSocketBase::GetSegSize,
                                         &QuicSocketBase::SetSegSize),
                   MakeUintegerChecker<uint16_t> ())
    .AddAttribute (
                   "SocketSndBufSize",
                   "QuicSocketBase maximum transmit buffer size (bytes)",
                   UintegerValue (131072),                   // 128k
                   MakeUintegerAccessor (&QuicSocketBase::GetSocketSndBufSize,
                                         &QuicSocketBase::SetSocketSndBufSize),
                   MakeUintegerChecker<uint32_t> ())
    .AddAttribute (
                   "SocketRcvBufSize",
                   "QuicSocketBase maximum receive buffer size (bytes)",
                   UintegerValue (131072),                   // 128k
                   MakeUintegerAccessor (&QuicSocketBase::GetSocketRcvBufSize,
                                         &QuicSocketBase::SetSocketRcvBufSize),
                   MakeUintegerChecker<uint32_t> ())
    //	.AddAttribute ("StatelessResetToken, "Stateless Reset Token",
    //				   UintegerValue (0),
    //				   MakeUintegerAccessor (&QuicSocketBase::m_stateless_reset_token),
    //				   MakeUintegerChecker<uint128_t> ())
    .AddAttribute (
                   "AckDelayExponent", "Ack Delay Exponent", UintegerValue (3),
                   MakeUintegerAccessor (&QuicSocketBase::m_ack_delay_exponent),
                   MakeUintegerChecker<uint8_t> ())
    .AddAttribute ("FlushOnClose", "Determines the connection close behavior",
                   BooleanValue (true),
                   MakeBooleanAccessor (&QuicSocketBase::m_flushOnClose),
                   MakeBooleanChecker ())
    .AddAttribute ("kMaxTLPs",
                   "Maximum number of tail loss probes before an RTO fires",
                   UintegerValue (2),
                   MakeUintegerAccessor (&QuicSocketState::m_kMaxTLPs),
                   MakeUintegerChecker<uint32_t> ())
    .AddAttribute (
                   "kReorderingThreshold",
                   "Maximum reordering in packet number space before FACK style loss detection considers a packet lost",
                   UintegerValue (3),
                   MakeUintegerAccessor (&QuicSocketState::m_kReorderingThreshold),
                   MakeUintegerChecker<uint32_t> ())
    .AddAttribute (
                   "kTimeReorderingFraction",
                   "Maximum reordering in time space before time based loss detection considers a packet lost",
                   DoubleValue (9 / 8),
                   MakeDoubleAccessor (&QuicSocketState::m_kTimeReorderingFraction),
                   MakeDoubleChecker<double> (0))
    .AddAttribute (
                   "kUsingTimeLossDetection",
                   "Whether time based loss detection is in use", BooleanValue (false),
                   MakeBooleanAccessor (&QuicSocketState::m_kUsingTimeLossDetection),
                   MakeBooleanChecker ())
    .AddAttribute (
                   "kMinTLPTimeout",
                   "Minimum time in the future a tail loss probe alarm may be set for",
                   TimeValue (MilliSeconds (10)),
                   MakeTimeAccessor (&QuicSocketState::m_kMinTLPTimeout),
                   MakeTimeChecker ())
    .AddAttribute (
                   "kMinRTOTimeout",
                   "Minimum time in the future an RTO alarm may be set for",
                   TimeValue (MilliSeconds (200)),
                   MakeTimeAccessor (&QuicSocketState::m_kMinRTOTimeout),
                   MakeTimeChecker ())
    .AddAttribute (
                   "kDelayedAckTimeout", "The length of the peer's delayed ACK timer",
                   TimeValue (MilliSeconds (25)),
                   MakeTimeAccessor (&QuicSocketState::m_kDelayedAckTimeout),
                   MakeTimeChecker ())
    .AddAttribute (
                   "kDefaultInitialRtt",
                   "The default RTT used before an RTT sample is taken",
                   TimeValue (MilliSeconds (100)),
                   MakeTimeAccessor (&QuicSocketState::m_kDefaultInitialRtt),
                   MakeTimeChecker ())
    .AddAttribute ("InitialSlowStartThreshold",
                   "QUIC initial slow start threshold (bytes)",
                   UintegerValue (INT32_MAX),
                   MakeUintegerAccessor (&QuicSocketBase::GetInitialSSThresh,
                                         &QuicSocketBase::SetInitialSSThresh),
                   MakeUintegerChecker<uint32_t> ())
    .AddAttribute ("InitialPacketSize",
                   "QUIC initial slow start threshold (bytes)",
                   UintegerValue (1200),
                   MakeUintegerAccessor (&QuicSocketBase::GetInitialPacketSize,
                                         &QuicSocketBase::SetInitialPacketSize),
                   MakeUintegerChecker<uint32_t> (
                    QuicSocketBase::MIN_INITIAL_PACKET_SIZE, UINT32_MAX))
//    .AddAttribute (
//                   "LegacyCongestionControl",
//                   "When true, use TCP implementations for the congestion control",
//                   BooleanValue (false),
//                   MakeBooleanAccessor (&QuicSocketBase::m_quicCongestionControlLegacy),
//                   MakeBooleanChecker ())
    // .AddTraceSource ("RTO", "Retransmission timeout",
    //                  MakeTraceSourceAccessor (&QuicSocketBase::m_rto),
    //                  "ns3::Time::TracedValueCallback").AddTraceSource (
    //     "IdleTO", "Idle timeout",
    //     MakeTraceSourceAccessor (&QuicSocketBase::m_idleTimeout),
    //     "ns3::Time::TracedValueCallback").AddTraceSource (
    //     "DrainingPeriodTO", "Draining Period timeout",
    //     MakeTraceSourceAccessor (&QuicSocketBase::m_drainingPeriodTimeout),
    //     "ns3::Time::TracedValueCallback");
    .AddTraceSource ("RTO",
                     "Retransmission timeout",
                     MakeTraceSourceAccessor (&QuicSocketBase::m_rto),
                     "ns3::Time::TracedValueCallback")
    .AddTraceSource ("RTT",
                     "Last RTT sample",
                     MakeTraceSourceAccessor (&QuicSocketBase::m_lastRtt),
                     "ns3::Time::TracedValueCallback")
    .AddTraceSource ("NextTxSequence",
                     "Next sequence number to send (SND.NXT)",
                     MakeTraceSourceAccessor (&QuicSocketBase::m_nextTxSequenceTrace),
                     "ns3::SequenceNumber32TracedValueCallback")
    .AddTraceSource ("HighestSequence",
                     "Highest sequence number ever sent in socket's life time",
                     MakeTraceSourceAccessor (&QuicSocketBase::m_highTxMarkTrace),
                     "ns3::SequenceNumber32TracedValueCallback")
    // .AddTraceSource ("State",
    //                  "TCP state",
    //                  MakeTraceSourceAccessor (&QuicSocketBase::m_state),
    //                  "ns3::TcpStatesTracedValueCallback")
    .AddTraceSource ("CongState",
                     "TCP Congestion machine state",
                     MakeTraceSourceAccessor (&QuicSocketBase::m_congStateTrace),
                     "ns3::TcpSocketState::TcpCongStatesTracedValueCallback")
    // .AddTraceSource ("AdvWND",
    //                  "Advertised Window Size",
    //                  MakeTraceSourceAccessor (&QuicSocketBase::m_advWnd),
    //                  "ns3::TracedValueCallback::Uint32")
    // .AddTraceSource ("RWND",
    //                  "Remote side's flow control window",
    //                  MakeTraceSourceAccessor (&QuicSocketBase::m_rWnd),
    //                  "ns3::TracedValueCallback::Uint32")
    // .AddTraceSource ("BytesInFlight",
    //                  "Socket estimation of bytes in flight",
    //                  MakeTraceSourceAccessor (&QuicSocketBase::m_bytesInFlight),
    //                  "ns3::TracedValueCallback::Uint32")
    // .AddTraceSource ("HighestRxSequence",
    //                  "Highest sequence number received from peer",
    //                  MakeTraceSourceAccessor (&QuicSocketBase::m_highRxMark),
    //                  "ns3::SequenceNumber32TracedValueCallback")
    // .AddTraceSource ("HighestRxAck",
    //                  "Highest ack received from peer",
    //                  MakeTraceSourceAccessor (&QuicSocketBase::m_highRxAckMark),
    //                  "ns3::SequenceNumber32TracedValueCallback")
    .AddTraceSource ("CongestionWindow",
                     "The TCP connection's congestion window",
                     MakeTraceSourceAccessor (&QuicSocketBase::m_cWndTrace),
                     "ns3::TracedValueCallback::Uint32")
    .AddTraceSource ("SlowStartThreshold",
                     "TCP slow start threshold (bytes)",
                     MakeTraceSourceAccessor (&QuicSocketBase::m_ssThTrace),
                     "ns3::TracedValueCallback::Uint32")
    .AddTraceSource ("Tx",
                     "Send QUIC packet to UDP protocol",
                     MakeTraceSourceAccessor (&QuicSocketBase::m_txTrace),
                     "ns3::QuicSocketBase::QuicTxRxTracedCallback")
    .AddTraceSource ("Rx",
                     "Receive QUIC packet from UDP protocol",
                     MakeTraceSourceAccessor (&QuicSocketBase::m_rxTrace),
                     "ns3::QuicSocketBase::QuicTxRxTracedCallback")
  ;
  return tid;
}

TypeId
QuicSocketState::GetTypeId (void)
{
  static TypeId tid =
    TypeId ("ns3::QuicSocketState")
    .SetParent<TcpSocketState> ()
    .SetGroupName ("Internet")
    .AddAttribute ("kMaxTLPs",
                   "Maximum number of tail loss probes before an RTO fires",
                   UintegerValue (2),
                   MakeUintegerAccessor (&QuicSocketState::m_kMaxTLPs),
                   MakeUintegerChecker<uint32_t> ())
    .AddAttribute ("kReorderingThreshold",
                   "Maximum reordering in packet number space before FACK style loss detection considers a packet lost",
                   UintegerValue (3),
                   MakeUintegerAccessor (&QuicSocketState::m_kReorderingThreshold),
                   MakeUintegerChecker<uint32_t> ())
    .AddAttribute ("kTimeReorderingFraction",
                   "Maximum reordering in time space before time based loss detection considers a packet lost",
                   DoubleValue (9 / 8),
                   MakeDoubleAccessor (&QuicSocketState::m_kTimeReorderingFraction),
                   MakeDoubleChecker<double> (0))
    .AddAttribute ("kUsingTimeLossDetection",
                   "Whether time based loss detection is in use", BooleanValue (false),
                   MakeBooleanAccessor (&QuicSocketState::m_kUsingTimeLossDetection),
                   MakeBooleanChecker ())
    .AddAttribute ("kMinTLPTimeout",
                   "Minimum time in the future a tail loss probe alarm may be set for",
                   TimeValue (MilliSeconds (10)),
                   MakeTimeAccessor (&QuicSocketState::m_kMinTLPTimeout),
                   MakeTimeChecker ())
    .AddAttribute ("kMinRTOTimeout",
                   "Minimum time in the future an RTO alarm may be set for",
                   TimeValue (MilliSeconds (200)),
                   MakeTimeAccessor (&QuicSocketState::m_kMinRTOTimeout),
                   MakeTimeChecker ())
    .AddAttribute ("kDelayedAckTimeout", "The lenght of the peer's delayed ack timer",
                   TimeValue (MilliSeconds (25)),
                   MakeTimeAccessor (&QuicSocketState::m_kDelayedAckTimeout),
                   MakeTimeChecker ())
    .AddAttribute ("kDefaultInitialRtt",
                   "The default RTT used before an RTT sample is taken",
                   TimeValue (MilliSeconds (100)),
                   MakeTimeAccessor (&QuicSocketState::m_kDefaultInitialRtt),
                   MakeTimeChecker ())
    .AddAttribute ("kMaxPacketsReceivedBeforeAckSend",
                   "The maximum number of packets without sending an ACK",
                   UintegerValue (20),
                   MakeUintegerAccessor (&QuicSocketState::m_kMaxPacketsReceivedBeforeAckSend),
                   MakeUintegerChecker<uint32_t> ())
  ;
  return tid;
}

QuicSocketState::QuicSocketState ()
  : TcpSocketState (),
    m_lossDetectionAlarm (),
    m_handshakeCount (0),
    m_tlpCount (
      0),
    m_rtoCount (0),
    m_largestSentBeforeRto (0),
    m_timeOfLastSentPacket (
      Seconds (0)),
    m_largestAckedPacket (0),
    m_smoothedRtt (Seconds (0)),
    m_rttVar (0),
    m_minRtt (
      Seconds (0)),
    m_maxAckDelay (Seconds (0)),
    m_lossTime (Seconds (0)),
    m_kMinimumWindow (
      2 * m_segmentSize),
    m_kLossReductionFactor (0.5),
    m_endOfRecovery (0),
    m_kMaxTLPs (
      2),
    m_kReorderingThreshold (3),
    m_kTimeReorderingFraction (9 / 8),
    m_kUsingTimeLossDetection (
      false),
    m_kMinTLPTimeout (MilliSeconds (10)),
    m_kMinRTOTimeout (
      MilliSeconds (200)),
    m_kDelayedAckTimeout (MilliSeconds (25)),
    m_alarmType (0),
    m_nextAlarmTrigger (Seconds (100)),
    m_kDefaultInitialRtt (
      MilliSeconds (100)),
    m_kMaxPacketsReceivedBeforeAckSend (20)
{
  m_lossDetectionAlarm.Cancel ();
}

QuicSocketState::QuicSocketState (const QuicSocketState &other)
  : TcpSocketState (other),
    m_lossDetectionAlarm (other.m_lossDetectionAlarm),
    m_handshakeCount (
      other.m_handshakeCount),
    m_tlpCount (other.m_tlpCount),
    m_rtoCount (
      other.m_rtoCount),
    m_largestSentBeforeRto (
      other.m_largestSentBeforeRto),
    m_timeOfLastSentPacket (
      other.m_timeOfLastSentPacket),
    m_largestAckedPacket (
      other.m_largestAckedPacket),
    m_smoothedRtt (
      other.m_smoothedRtt),
    m_rttVar (other.m_rttVar),
    m_minRtt (
      other.m_minRtt),
    m_maxAckDelay (other.m_maxAckDelay),
    m_lossTime (
      other.m_lossTime),
    m_kMinimumWindow (other.m_kMinimumWindow),
    m_kLossReductionFactor (
      other.m_kLossReductionFactor),
    m_endOfRecovery (
      other.m_endOfRecovery),
    m_kMaxTLPs (other.m_kMaxTLPs),
    m_kReorderingThreshold (
      other.m_kReorderingThreshold),
    m_kTimeReorderingFraction (
      other.m_kTimeReorderingFraction),
    m_kUsingTimeLossDetection (
      other.m_kUsingTimeLossDetection),
    m_kMinTLPTimeout (
      other.m_kMinTLPTimeout),
    m_kMinRTOTimeout (other.m_kMinRTOTimeout),
    m_kDelayedAckTimeout (
      other.m_kDelayedAckTimeout),
    m_kDefaultInitialRtt (
      other.m_kDefaultInitialRtt),
    m_kMaxPacketsReceivedBeforeAckSend (other.m_kMaxPacketsReceivedBeforeAckSend)
{
  m_lossDetectionAlarm.Cancel ();
}

QuicSocketBase::QuicSocketBase (void)
  : QuicSocket (),
    m_endPoint (0),
    m_endPoint6 (0),
    m_node (0),
    m_quicl4 (0),
    m_quicl5 (0),
    m_socketState (
      IDLE),
    m_transportErrorCode (
      QuicSubheader::TransportErrorCodes_t::NO_ERROR),
    m_serverBusy (false),
    m_errno (
      ERROR_NOTERROR),
    m_connected (false),
    m_connectionId (0),
    m_vers (
      QUIC_VERSION_NS3_IMPL),
    m_keyPhase (QuicHeader::PHASE_ZERO),
    m_lastReceived(Seconds(0.0)),
    m_initial_max_stream_data (
      0),
    m_max_data (0),
    m_initial_max_stream_id_bidi (0),
    m_idleTimeout (
      Seconds (300.0)),
    m_omit_connection_id (false),
    m_ack_delay_exponent (
      3),
    m_initial_max_stream_id_uni (0),
    m_maxTrackedGaps (20),
    m_receivedTransportParameters (
      false),
    m_couldContainTransportParameters (true),
    m_rto (
      Seconds (30.0)),
    m_drainingPeriodTimeout (Seconds (90.0)),
    m_closeOnEmpty (false),
    m_congestionControl (
      0),
    m_lastRtt (Seconds(0.0)),
    m_queue_ack (false),
    m_numPacketsReceivedSinceLastAckSent (0),
    m_pacingTimer (Timer::REMOVE_ON_DESTROY)
{
  NS_LOG_FUNCTION (this);

  m_rxBuffer = CreateObject<QuicSocketRxBuffer> ();
  m_txBuffer = CreateObject<QuicSocketTxBuffer> ();
  m_receivedPacketNumbers = std::vector<SequenceNumber32> ();

  m_tcb = CreateObject<QuicSocketState> ();
  m_tcb->m_cWnd = m_tcb->m_initialCWnd;
  m_tcb->m_ssThresh = m_tcb->m_initialSsThresh;
  m_quicCongestionControlLegacy = false;
  m_txBuffer->SetQuicSocketState(m_tcb);

  m_tcb->m_currentPacingRate = m_tcb->m_maxPacingRate;
  m_pacingTimer.SetFunction (&QuicSocketBase::NotifyPacingPerformed, this);

  /**
   * [IETF DRAFT 10 - Quic Transport: sec 5.7.1]
   *
   * The initial number for a packet number MUST be selected randomly from a range between
   * 0 and 2^32 -1025 (inclusive).
   * However, in this implementation, we set the sequence number to 0
   *
   */
  if (!m_quicCongestionControlLegacy)
    {
      Ptr<UniformRandomVariable> rand =
        CreateObject<UniformRandomVariable> ();
      m_tcb->m_nextTxSequence = SequenceNumber32 (0);
      // (uint32_t) rand->GetValue (0, pow (2, 32) - 1025));
    }

  // connect callbacks
  bool ok;
  ok = m_tcb->TraceConnectWithoutContext ("CongestionWindow",
                                          MakeCallback (&QuicSocketBase::UpdateCwnd, this));
  NS_ASSERT (ok == true);

  ok = m_tcb->TraceConnectWithoutContext ("SlowStartThreshold",
                                          MakeCallback (&QuicSocketBase::UpdateSsThresh, this));
  NS_ASSERT (ok == true);

  ok = m_tcb->TraceConnectWithoutContext ("CongState",
                                          MakeCallback (&QuicSocketBase::UpdateCongState, this));
  NS_ASSERT (ok == true);

  ok = m_tcb->TraceConnectWithoutContext ("NextTxSequence",
                                          MakeCallback (&QuicSocketBase::UpdateNextTxSequence, this));
  NS_ASSERT (ok == true);

  ok = m_tcb->TraceConnectWithoutContext ("HighestSequence",
                                          MakeCallback (&QuicSocketBase::UpdateHighTxMark, this));
}

QuicSocketBase::QuicSocketBase (const QuicSocketBase& sock)   // Copy constructor
  : QuicSocket (sock),
    m_endPoint (0),
    m_endPoint6 (0),
    m_node (sock.m_node),
    m_quicl4 (sock.m_quicl4),
    m_quicl5 (0),
    m_socketState (LISTENING),
    m_transportErrorCode (sock.m_transportErrorCode),
    m_serverBusy (sock.m_serverBusy),
    m_errno (sock.m_errno),
    m_connected (sock.m_connected),
    m_connectionId (0),
    m_vers (sock.m_vers),
    m_keyPhase (QuicHeader::PHASE_ZERO),
    m_lastReceived(sock.m_lastReceived),
    m_initial_max_stream_data (sock.m_initial_max_stream_data),
    m_max_data (sock.m_max_data),
    m_initial_max_stream_id_bidi (sock.m_initial_max_stream_id_bidi),
    m_idleTimeout (sock.m_idleTimeout),
    m_omit_connection_id (sock.m_omit_connection_id),
    m_ack_delay_exponent (sock.m_ack_delay_exponent),
    m_initial_max_stream_id_uni (sock.m_initial_max_stream_id_uni),
    m_maxTrackedGaps (sock.m_maxTrackedGaps),
    m_receivedTransportParameters (sock.m_receivedTransportParameters),
    m_couldContainTransportParameters (sock.m_couldContainTransportParameters),
    m_rto (sock.m_rto),
    m_drainingPeriodTimeout (sock.m_drainingPeriodTimeout),
    m_closeOnEmpty (sock.m_closeOnEmpty),
    m_lastRtt (sock.m_lastRtt),
    m_quicCongestionControlLegacy (sock.m_quicCongestionControlLegacy),
    m_queue_ack (sock.m_queue_ack),
    m_numPacketsReceivedSinceLastAckSent (sock.m_numPacketsReceivedSinceLastAckSent),
    m_pacingTimer (Timer::REMOVE_ON_DESTROY),
    m_txTrace (sock.m_txTrace),
    m_rxTrace (sock.m_rxTrace)
{
  NS_LOG_FUNCTION (this);
  NS_LOG_LOGIC (this << " invoked the copy constructor");

//  Callback<void, Ptr< Socket > > vPS = MakeNullCallback<void, Ptr<Socket> > ();
//  Callback<void, Ptr<Socket>, const Address &> vPSA = MakeNullCallback<void, Ptr<Socket>, const Address &> ();
//  Callback<void, Ptr<Socket>, uint32_t> vPSUI = MakeNullCallback<void, Ptr<Socket>, uint32_t> ();
//  SetConnectCallback (vPS, vPS);
//  SetDataSentCallback (vPSUI);
//  SetSendCallback (vPSUI);
//  SetRecvCallback (vPS);
  m_txBuffer = CopyObject (sock.m_txBuffer);
  m_rxBuffer = CopyObject (sock.m_rxBuffer);
  m_receivedPacketNumbers = std::vector<SequenceNumber32> ();

  m_tcb = CopyObject (sock.m_tcb);
  if (sock.m_congestionControl)
    {
      m_congestionControl = sock.m_congestionControl->Fork ();
    }
  m_quicCongestionControlLegacy = sock.m_quicCongestionControlLegacy;
  m_txBuffer->SetQuicSocketState(m_tcb);

  m_tcb->m_currentPacingRate = m_tcb->m_maxPacingRate;
  m_pacingTimer.SetFunction (&QuicSocketBase::NotifyPacingPerformed, this);

  /**
   * [IETF DRAFT 10 - Quic Transport: sec 5.7.1]
   *
   * The initial value for a packet number MUST be selected randomly from a range between
   * 0 and 2^32 -1025 (inclusive).
   *
   */
  if (!m_quicCongestionControlLegacy)
    {
      Ptr<UniformRandomVariable> rand =
        CreateObject<UniformRandomVariable> ();
      m_tcb->m_nextTxSequence = SequenceNumber32 (0);
      // (uint32_t) rand->GetValue (0, pow (2, 32) - 1025));
    }
}

QuicSocketBase::~QuicSocketBase (void)
{
  NS_LOG_FUNCTION (this);

  m_node = 0;
  if (m_endPoint != nullptr)
    {
      NS_ASSERT (m_quicl4 != nullptr);
      NS_ASSERT (m_endPoint != nullptr);
      m_quicl4->DeAllocate (m_endPoint);
      NS_ASSERT (m_endPoint == nullptr);
    }
  if (m_endPoint6 != nullptr)
    {
      NS_ASSERT (m_quicl4 != nullptr);
      NS_ASSERT (m_endPoint6 != nullptr);
      m_quicl4->DeAllocate (m_endPoint6);
      NS_ASSERT (m_endPoint6 == nullptr);
    }
  m_quicl4 = 0;
  //CancelAllTimers ();
  m_pacingTimer.Cancel ();
}

/* Inherit from Socket class: Bind socket to an end-point in QuicL4Protocol */
int
QuicSocketBase::Bind (void)
{
  //NS_LOG_FUNCTION (this);
  m_endPoint = m_quicl4->Allocate ();
  if (0 == m_endPoint)
    {
      m_errno = ERROR_ADDRNOTAVAIL;
      return -1;
    }

  m_quicl4->UdpBind (this);
  return SetupCallback ();
}

int
QuicSocketBase::Bind (const Address &address)
{
  NS_LOG_FUNCTION (this);
  if (InetSocketAddress::IsMatchingType (address))
    {
      InetSocketAddress transport = InetSocketAddress::ConvertFrom (address);
      Ipv4Address ipv4 = transport.GetIpv4 ();
      uint16_t port = transport.GetPort ();
      //SetIpTos (transport.GetTos ());
      if (ipv4 == Ipv4Address::GetAny () && port == 0)
        {
          m_endPoint = m_quicl4->Allocate ();
        }
      else if (ipv4 == Ipv4Address::GetAny () && port != 0)
        {
          m_endPoint = m_quicl4->Allocate (GetBoundNetDevice (), port);
        }
      else if (ipv4 != Ipv4Address::GetAny () && port == 0)
        {
          m_endPoint = m_quicl4->Allocate (ipv4);
        }
      else if (ipv4 != Ipv4Address::GetAny () && port != 0)
        {
          m_endPoint = m_quicl4->Allocate (GetBoundNetDevice (), ipv4, port);
        }
      if (0 == m_endPoint)
        {
          m_errno = port ? ERROR_ADDRINUSE : ERROR_ADDRNOTAVAIL;
          return -1;
        }
    }
  else if (Inet6SocketAddress::IsMatchingType (address))
    {
      Inet6SocketAddress transport = Inet6SocketAddress::ConvertFrom (address);
      Ipv6Address ipv6 = transport.GetIpv6 ();
      uint16_t port = transport.GetPort ();
      if (ipv6 == Ipv6Address::GetAny () && port == 0)
        {
          m_endPoint6 = m_quicl4->Allocate6 ();
        }
      else if (ipv6 == Ipv6Address::GetAny () && port != 0)
        {
          m_endPoint6 = m_quicl4->Allocate6 (GetBoundNetDevice (), port);
        }
      else if (ipv6 != Ipv6Address::GetAny () && port == 0)
        {
          m_endPoint6 = m_quicl4->Allocate6 (ipv6);
        }
      else if (ipv6 != Ipv6Address::GetAny () && port != 0)
        {
          m_endPoint6 = m_quicl4->Allocate6 (GetBoundNetDevice (), ipv6, port);
        }
      if (0 == m_endPoint6)
        {
          m_errno = port ? ERROR_ADDRINUSE : ERROR_ADDRNOTAVAIL;
          return -1;
        }
    }
  else
    {
      m_errno = ERROR_INVAL;
      return -1;
    }

  m_quicl4->UdpBind (address, this);
  return SetupCallback ();
}

int
QuicSocketBase::Bind6 (void)
{
  NS_LOG_FUNCTION (this);
  m_endPoint6 = m_quicl4->Allocate6 ();
  if (0 == m_endPoint6)
    {
      m_errno = ERROR_ADDRNOTAVAIL;
      return -1;
    }

  m_quicl4->UdpBind6 (this);
  return SetupCallback ();
}

/* Inherit from Socket class: Bind this socket to the specified NetDevice */
void
QuicSocketBase::BindToNetDevice (Ptr<NetDevice> netdevice)
{
  NS_LOG_FUNCTION (this);

  m_quicl4->BindToNetDevice (this, netdevice);
}

int
QuicSocketBase::Listen (void)
{
  NS_LOG_FUNCTION (this);
  if (m_socketType == NONE)
    {
      m_socketType = SERVER;
    }

  if (m_socketState != IDLE and m_socketState != QuicSocket::CONNECTING_SVR)
    {
      //m_errno = ERROR_INVAL;
      return -1;
    }

  NS_ASSERT (m_quicl4->SetListener (this));

  SetState (LISTENING);

  return 0;
}

int
QuicSocketBase::Connect (const Address & address)
{
  NS_LOG_FUNCTION (this);

  if (InetSocketAddress::IsMatchingType (address))
    {
      if (m_endPoint == nullptr)
        {
          if (Bind () == -1)
            {
              NS_ASSERT (m_endPoint == nullptr);
              return -1; // Bind() failed
            }
          NS_ASSERT (m_endPoint != nullptr);
        }
      InetSocketAddress transport = InetSocketAddress::ConvertFrom (address);
      m_endPoint->SetPeer (transport.GetIpv4 (), transport.GetPort ());
      //SetIpTos (transport.GetTos ());
      m_endPoint6 = nullptr;

      // Get the appropriate local address and port number from the routing protocol and set up endpoint
      /*if (SetupEndpoint () != 0)
        {
          NS_LOG_ERROR ("Route to destination does not exist ?!");
          return -1;
        }*/
    }
  else if (Inet6SocketAddress::IsMatchingType (address))
    {
      // If we are operating on a v4-mapped address, translate the address to
      // a v4 address and re-call this function
      Inet6SocketAddress transport = Inet6SocketAddress::ConvertFrom (address);
      Ipv6Address v6Addr = transport.GetIpv6 ();
      if (v6Addr.IsIpv4MappedAddress () == true)
        {
          Ipv4Address v4Addr = v6Addr.GetIpv4MappedAddress ();
          return Connect (InetSocketAddress (v4Addr, transport.GetPort ()));
        }

      if (m_endPoint6 == nullptr)
        {
          if (Bind6 () == -1)
            {
              NS_ASSERT (m_endPoint6 == nullptr);
              return -1; // Bind() failed
            }
          NS_ASSERT (m_endPoint6 != nullptr);
        }
      m_endPoint6->SetPeer (v6Addr, transport.GetPort ());
      m_endPoint = nullptr;

      // Get the appropriate local address and port number from the routing protocol and set up endpoint
      /*if (SetupEndpoint6 () != 0)
        {
          NS_LOG_ERROR ("Route to destination does not exist ?!");
          return -1;
        }*/
    }
  else
    {
      m_errno = ERROR_INVAL;
      return -1;
    }


  if (m_socketType == NONE)
    {
      m_socketType = CLIENT;
    }

  if (m_quicl5 == 0)
    {
      m_quicl5 = CreateStreamController ();
      m_quicl5->CreateStream (QuicStream::BIDIRECTIONAL, 0);   // Create Stream 0 (necessary)
    }

  // check if the address is in a list of known and authenticated addresses
  auto result = std::find (
      m_quicl4->GetAuthAddresses ().begin (), m_quicl4->GetAuthAddresses ().end (),
      InetSocketAddress::ConvertFrom (address).GetIpv4 ());

  if (result != m_quicl4->GetAuthAddresses ().end ()
      || m_quicl4->Is0RTTHandshakeAllowed ())
    {
      NS_LOG_INFO (
        "CONNECTION AUTHENTICATED Client found the Server " << InetSocketAddress::ConvertFrom (address).GetIpv4 () << " port " << InetSocketAddress::ConvertFrom (address).GetPort () << " in authenticated list");
      // connect the underlying UDP socket
      m_quicl4->UdpConnect (address, this);
      return DoFastConnect ();
    }
  else
    {
      NS_LOG_INFO (
        "CONNECTION not authenticated: cannot perform 0-RTT Handshake");
      // connect the underlying UDP socket
      m_quicl4->UdpConnect (address, this);
      return DoConnect ();
    }

}

/* Inherit from Socket class: Invoked by upper-layer application */
int
QuicSocketBase::Send (Ptr<Packet> p, uint32_t flags)
{
  NS_LOG_FUNCTION (this << flags);
  int data = 0;
    
  if (m_drainingPeriodEvent.IsRunning ())
    {
      NS_LOG_INFO("Socket in draining state, cannot send packets");
      return 0;
    }
  
  if (flags == 0)
    {
      data = Send (p);
    }
  else
    {
      data = m_quicl5->DispatchSend (p, flags);
    }
  return data;
}

int
QuicSocketBase::Send (Ptr<Packet> p)
{
  NS_LOG_FUNCTION (this);
  
  if (m_drainingPeriodEvent.IsRunning ())
    {
      NS_LOG_INFO("Socket in draining state, cannot send packets");
      return 0;
    }
    
  int data = m_quicl5->DispatchSend (p);

  return data;
}

int
QuicSocketBase::AppendingTx (Ptr<Packet> frame)
{
  NS_LOG_FUNCTION (this);

  if (m_socketState != IDLE)
    {
      bool done = m_txBuffer->Add (frame);
      if (!done)
        {
          NS_LOG_INFO ("Exceeding Socket Tx Buffer Size");
          m_errno = ERROR_MSGSIZE;
        }
      else
        {
          uint32_t win = AvailableWindow ();
          NS_LOG_DEBUG (
            "Added packet to the buffer - txBufSize = " << m_txBuffer->AppSize ()
                                                        << " AvailableWindow = " << win << " state " << QuicStateName[m_socketState]);
        }


      if (m_socketState != IDLE)
        {
          if (!m_sendPendingDataEvent.IsRunning ())
            {
              m_sendPendingDataEvent = Simulator::Schedule (
                  TimeStep (1), &QuicSocketBase::SendPendingData, this,
                  m_connected);
            }
        }
      if (done)
        {
          return frame->GetSize ();
        }
      return -1;
    }
  else
    {

      NS_ABORT_MSG ("Sending in state" << QuicStateName[m_socketState]);
      return -1;
    }
}

uint32_t
QuicSocketBase::SendPendingData (bool withAck)
{
  NS_LOG_FUNCTION (this << withAck);

  if (m_txBuffer->AppSize () == 0)
    {
      if (m_closeOnEmpty)
        {
          ScheduleCloseAndSendConnectionClosePacket();
        }
      NS_LOG_INFO ("Nothing to send");
      return false;
    }

  uint32_t nPacketsSent = 0;

  // prioritize stream 0
  while (m_txBuffer->GetNumFrameStream0InBuffer () > 0)
    {
      // check pacing timer
      if (m_tcb->m_pacing)
        {
          NS_LOG_DEBUG ("Pacing is enabled");
          if (m_pacingTimer.IsRunning ())
            {
              NS_LOG_INFO ("Skipping Packet due to pacing - for " << m_pacingTimer.GetDelayLeft ());
              break;
            }
          NS_LOG_DEBUG ("Pacing Timer is not running");
        }

      NS_LOG_DEBUG ("Send a frame for stream 0");
      SequenceNumber32 next = ++m_tcb->m_nextTxSequence;
      NS_LOG_INFO ("SN " << m_tcb->m_nextTxSequence);

      uint32_t win = AvailableWindow ();
      uint32_t connWin = ConnectionWindow ();
      uint32_t bytesInFlight = BytesInFlight ();
      NS_LOG_DEBUG (
        "BEFORE stream 0 Available Window " << win
                                            << " Connection RWnd " << connWin
                                            << " BytesInFlight " << bytesInFlight
                                            << " BufferedSize " << m_txBuffer->AppSize ()
                                            << " MaxPacketSize " << GetSegSize ());

      // uint32_t sz = 
      SendDataPacket (next, 0, m_queue_ack);

      win = AvailableWindow ();
      connWin = ConnectionWindow ();
      bytesInFlight = BytesInFlight ();
      NS_LOG_DEBUG (
        "AFTER stream 0 Available Window " << win
                                           << " Connection RWnd " << connWin
                                           << " BytesInFlight " << bytesInFlight
                                           << " BufferedSize " << m_txBuffer->AppSize ()
                                           << " MaxPacketSize " << GetSegSize ());

      ++nPacketsSent;
    }
  uint32_t availableWindow = AvailableWindow ();

  while (availableWindow > 0 and m_txBuffer->AppSize () > 0)
    {
<<<<<<< HEAD
      // check pacing timer
      if (m_tcb->m_pacing)
        {
          NS_LOG_DEBUG ("Pacing is enabled");
          if (m_pacingTimer.IsRunning ())
            {
              NS_LOG_INFO ("Skipping Packet due to pacing - for " << m_pacingTimer.GetDelayLeft ());
              break;
            }
          NS_LOG_DEBUG ("Pacing Timer is not running");
        }

=======
      // check draining period
      if (m_drainingPeriodEvent.IsRunning ())
        {
          NS_LOG_INFO ("Draining period: no packets can be sent");
          return false;
        }
        
>>>>>>> 1d370407
      // check the state of the socket!
      if (m_socketState == CONNECTING_CLT || m_socketState == CONNECTING_SVR)
        {
          NS_LOG_INFO ("CONNECTING_CLT and CONNECTING_SVR state; no data to transmit");
          break;
        }

      uint32_t availableData = m_txBuffer->AppSize ();

  	  if(availableData < availableWindow)
  	  {
        NS_LOG_INFO("Ask the app for more data before trying to send");
  		  NotifySend(GetTxAvailable());
  	  }

      if (availableWindow < GetSegSize () and availableData > availableWindow and !m_closeOnEmpty)
        {
          NS_LOG_INFO ("Preventing Silly Window Syndrome. Wait to Send.");
          break;
        }

      SequenceNumber32 next = ++m_tcb->m_nextTxSequence;

      uint32_t s = std::min (availableWindow, GetSegSize ());

      uint32_t win = AvailableWindow ();
      uint32_t connWin = ConnectionWindow ();
      uint32_t bytesInFlight = BytesInFlight ();
      NS_LOG_DEBUG (
        "BEFORE Available Window " << win
                                   << " Connection RWnd " << connWin
                                   << " BytesInFlight " << bytesInFlight
                                   << " BufferedSize " << m_txBuffer->AppSize ()
                                   << " MaxPacketSize " << GetSegSize ());

      // uint32_t sz = 
      SendDataPacket (next, s, withAck);

      win = AvailableWindow ();
      connWin = ConnectionWindow ();
      bytesInFlight = BytesInFlight ();
      NS_LOG_DEBUG (
        "AFTER Available Window " << win
                                  << " Connection RWnd " << connWin
                                  << " BytesInFlight " << bytesInFlight
                                  << " BufferedSize " << m_txBuffer->AppSize ()
                                  << " MaxPacketSize " << GetSegSize ());

      ++nPacketsSent;

      availableWindow = AvailableWindow ();
    }

  if (nPacketsSent > 0)
    {
      NS_LOG_INFO ("SendPendingData sent " << nPacketsSent << " packets");
    }
  else
    {
      NS_LOG_INFO ("SendPendingData no packets sent");
    }

  return nPacketsSent;
}

void
QuicSocketBase::SetSegSize (uint32_t size)
{
  NS_LOG_FUNCTION (this << size);
  NS_ABORT_MSG_UNLESS (m_socketState == IDLE || m_tcb->m_segmentSize == size,
                       "Cannot change segment size dynamically.");

  m_tcb->m_segmentSize = size;
  // Update minimum congestion window
  m_tcb->m_initialCWnd = 2 * size;
  m_tcb->m_kMinimumWindow = 2 * size;
}

uint32_t
QuicSocketBase::GetSegSize (void) const
{
  return m_tcb->m_segmentSize;
}

void
QuicSocketBase::MaybeQueueAck ()
{
  NS_LOG_FUNCTION (this);
  ++m_numPacketsReceivedSinceLastAckSent;
  NS_LOG_INFO ("m_numPacketsReceivedSinceLastAckSent " << m_numPacketsReceivedSinceLastAckSent << " m_queue_ack " << m_queue_ack);

  // handle the list of m_receivedPacketNumbers
  if (m_receivedPacketNumbers.empty ())
    {
      NS_LOG_INFO ("Nothing to ACK");
      m_queue_ack = false;
      return;
    }

  // if(m_txBuffer->AppSize() > 0)
  // {
  //   NS_LOG_INFO("There are packets to be transmitted in the TX buffer, piggyback the ACK");
  //   return;
  // }

  if (m_numPacketsReceivedSinceLastAckSent > m_tcb->m_kMaxPacketsReceivedBeforeAckSend)
    {
      NS_LOG_INFO ("immediately send ACK - max number of unacked packets reached");
      m_queue_ack = true;
      if (!m_sendAckEvent.IsRunning ())
        {
          m_sendAckEvent = Simulator::Schedule (TimeStep (1), &QuicSocketBase::SendAck, this);
        }
    }

  if (HasReceivedMissing ())  // immediately queue the ACK
    {
      NS_LOG_INFO ("immediately send ACK - some packets have been received out of order");
      m_queue_ack = true;
      if (!m_sendAckEvent.IsRunning ())
        {
          m_sendAckEvent = Simulator::Schedule (TimeStep (1), &QuicSocketBase::SendAck, this);
        }
    }

  if (!m_queue_ack)
    {
      if (m_numPacketsReceivedSinceLastAckSent > 2) // QUIC decimation option
        {
          NS_LOG_INFO ("immediately send ACK - more than 2 packets received");
          m_queue_ack = true;
          if (!m_sendAckEvent.IsRunning ())
            {
              m_sendAckEvent = Simulator::Schedule (TimeStep (1), &QuicSocketBase::SendAck, this);
            }
        }
      else
        {
          if (!m_delAckEvent.IsRunning ())
            {
              NS_LOG_INFO ("Schedule a delayed ACK");
              // schedule a delayed ACK
              m_delAckEvent = Simulator::Schedule (
                  m_tcb->m_kDelayedAckTimeout, &QuicSocketBase::SendAck, this);
            }
          else
            {
              NS_LOG_INFO ("Delayed ACK timer already running");
            }
        }
    }
}

bool
QuicSocketBase::HasReceivedMissing ()
{
  // TODO implement this
  return false;
}

void
QuicSocketBase::SendAck ()
{
  NS_LOG_FUNCTION (this);
  m_delAckEvent.Cancel ();
  m_sendAckEvent.Cancel ();
  m_queue_ack = false;

  m_numPacketsReceivedSinceLastAckSent = 0;

  Ptr<Packet> p = Create<Packet> ();
  p->AddAtEnd (OnSendingAckFrame ());
  SequenceNumber32 packetNumber = ++m_tcb->m_nextTxSequence;

  QuicHeader head;

  head = QuicHeader::CreateShort (m_connectionId, packetNumber,
                                  !m_omit_connection_id, m_keyPhase);

  // if (m_socketState == CONNECTING_SVR)
  //   {
  //     m_connected = true;
  //     head = QuicHeader::CreateHandshake (m_connectionId, m_vers,
  //                                         packetNumber);
  //   }
  // else if (m_socketState == CONNECTING_CLT)
  //   {
  //     head = QuicHeader::CreateInitial (m_connectionId, m_vers, packetNumber);
  //   }
  // else if (m_socketState == OPEN)
  //   {
  //     if (!m_connected and !m_quicl4->Is0RTTHandshakeAllowed ())
  //       {
  //         m_connected = true;
  //         head = QuicHeader::CreateHandshake (m_connectionId, m_vers,
  //                                             packetNumber);
  //       }
  //     else if (!m_connected and m_quicl4->Is0RTTHandshakeAllowed ())
  //       {
  //         head = QuicHeader::Create0RTT (m_connectionId, m_vers,
  //                                        packetNumber);
  //         m_connected = true;
  //         m_keyPhase == QuicHeader::PHASE_ONE ? m_keyPhase =
  //                                                   QuicHeader::PHASE_ZERO :
  //                                               m_keyPhase =
  //                                                   QuicHeader::PHASE_ONE;
  //       }
  //     else
  //       {
  //         head = QuicHeader::CreateShort (m_connectionId, packetNumber,
  //                                         !m_omit_connection_id, m_keyPhase);
  //       }
  //   }
  // else
  //   {
  //     NS_FATAL_ERROR("ACK not possible in this state");
  //   }

  NS_LOG_INFO ("Send ACK packet with header " << head);
  m_quicl4->SendPacket (this, p, head);
  m_txTrace (p, head, this);
}

uint32_t
QuicSocketBase::SendDataPacket (SequenceNumber32 packetNumber,
                                uint32_t maxSize, bool withAck)
{
  NS_LOG_FUNCTION (this << packetNumber << maxSize << withAck);

  if (!m_drainingPeriodEvent.IsRunning ())
    {
      m_idleTimeoutEvent.Cancel ();
      NS_LOG_LOGIC (
        this << " SendDataPacket Schedule Close at time " << Simulator::Now ().GetSeconds () << " to expire at time " << (Simulator::Now () + m_idleTimeout.Get ()).GetSeconds ());
      m_idleTimeoutEvent = Simulator::Schedule (m_idleTimeout,
                                                &QuicSocketBase::Close, this);
    }
  else
    {
      NS_LOG_INFO("Draining period event running");
      return -1;
    }

  Ptr<Packet> p;

  if (m_txBuffer->GetNumFrameStream0InBuffer () > 0)
    {
      p = m_txBuffer->NextStream0Sequence (packetNumber);
      NS_ABORT_MSG_IF (p == 0, "No packet for stream 0 in the buffer!");
    }
  else
    {
      NS_LOG_LOGIC (
        this << " SendDataPacket - sending packet " << packetNumber.GetValue () << " of size " << maxSize << " at time " << Simulator::Now ().GetSeconds ());
      m_idleTimeoutEvent = Simulator::Schedule (m_idleTimeout,
                                                &QuicSocketBase::Close, this);
      p = m_txBuffer->NextSequence (maxSize, packetNumber);
    }

  uint32_t sz = p->GetSize ();

  // check whether the connection is appLimited, i.e. not enough data to fill a packet
  if (sz < maxSize and m_txBuffer->AppSize() == 0 and m_tcb->m_bytesInFlight.Get () < m_tcb->m_cWnd)
    {
      NS_LOG_LOGIC("Connection is Application-Limited. sz = " << sz << " < maxSize = " << maxSize);
      m_tcb->m_appLimitedUntil = m_tcb->m_delivered + m_tcb->m_bytesInFlight.Get () ? : 1U;
    }

  // perform pacing
  if (m_tcb->m_pacing)
    {
      NS_LOG_DEBUG ("Pacing is enabled");
      if (m_pacingTimer.IsExpired ())
        {
          NS_LOG_DEBUG ("Current Pacing Rate " << m_tcb->m_currentPacingRate);
          NS_LOG_DEBUG ("Pacing Timer is in expired state, activate it. Expires in " << 
                        m_tcb->m_currentPacingRate.CalculateBytesTxTime (sz));
          m_pacingTimer.Schedule (m_tcb->m_currentPacingRate.CalculateBytesTxTime (sz));
        }
      else
        {
          NS_LOG_INFO ("Pacing Timer is already in running state");
        }
    }

  bool isAckOnly = ((sz == 0) & (withAck));

  if (withAck && !m_receivedPacketNumbers.empty ())
    {
      p->AddAtEnd (OnSendingAckFrame ());
    }


  QuicHeader head;

  if (m_socketState == CONNECTING_SVR)
    {
      m_connected = true;
      head = QuicHeader::CreateHandshake (m_connectionId, m_vers,
                                          packetNumber);
    }
  else if (m_socketState == CONNECTING_CLT)
    {
      head = QuicHeader::CreateInitial (m_connectionId, m_vers, packetNumber);
    }
  else if (m_socketState == OPEN)
    {
      if (!m_connected and !m_quicl4->Is0RTTHandshakeAllowed ())
        {
          m_connected = true;
          head = QuicHeader::CreateHandshake (m_connectionId, m_vers,
                                              packetNumber);
        }
      else if (!m_connected and m_quicl4->Is0RTTHandshakeAllowed ())
        {
          head = QuicHeader::Create0RTT (m_connectionId, m_vers,
                                         packetNumber);
          m_connected = true;
          m_keyPhase == QuicHeader::PHASE_ONE ? m_keyPhase =
            QuicHeader::PHASE_ZERO :
            m_keyPhase =
              QuicHeader::PHASE_ONE;
        }
      else
        {
          head = QuicHeader::CreateShort (m_connectionId, packetNumber,
                                          !m_omit_connection_id, m_keyPhase);
        }
    }
  else
    {
      // 0 bytes sent - the socket is closed!
      return 0;
    }

  NS_LOG_INFO ("SendDataPacket of size " << p->GetSize ());
  m_quicl4->SendPacket (this, p, head);
  m_txTrace (p, head, this);
  NotifyDataSent (sz);

  m_txBuffer->UpdatePacketSent(packetNumber, sz);

  if (!m_quicCongestionControlLegacy)
    {
      DynamicCast<QuicCongestionOps> (m_congestionControl)->OnPacketSent (
        m_tcb, packetNumber, isAckOnly);
    }
  if (!isAckOnly)
    {
      SetReTxTimeout ();
    }

  return sz;
}

void
QuicSocketBase::SetReTxTimeout ()
{
  //TODO check for special packets
  NS_LOG_FUNCTION (this);

  // Don't arm the alarm if there are no packets with retransmittable data in flight.
  //if (numRetransmittablePacketsOutstanding == 0)
  if (false)
    {
      m_tcb->m_lossDetectionAlarm.Cancel ();
      return;
    }
  
  if (m_tcb->m_kUsingTimeLossDetection)
    {
      m_tcb->m_lossTime = Simulator::Now() + m_tcb->m_kTimeReorderingFraction * m_tcb->m_smoothedRtt;
    }

  Time alarmDuration;
  // Handshake packets are outstanding
  if (m_socketState == CONNECTING_CLT || m_socketState == CONNECTING_SVR)
    {
      NS_LOG_INFO ("Connecting, set alarm");
      // Handshake retransmission alarm.
      if (m_tcb->m_smoothedRtt == 0)
        {
          alarmDuration = 2 * m_tcb->m_kDefaultInitialRtt;
        }
      else
        {
          alarmDuration = 2 * m_tcb->m_smoothedRtt;
        }
      alarmDuration = std::max (alarmDuration + m_tcb->m_maxAckDelay,
                                m_tcb->m_kMinTLPTimeout);
      alarmDuration = alarmDuration * (2 ^ m_tcb->m_handshakeCount);
      m_tcb->m_alarmType = 0;
    }
  else if (m_tcb->m_lossTime != 0)
    {
      NS_LOG_INFO ("Early retransmit timer");
      // Early retransmit timer or time loss detection.
      alarmDuration = m_tcb->m_lossTime - m_tcb->m_timeOfLastSentPacket;
      m_tcb->m_alarmType = 1;
    }
  else if (m_tcb->m_tlpCount < m_tcb->m_kMaxTLPs)
    {
      NS_LOG_LOGIC ("m_tcb->m_tlpCount < m_tcb->m_kMaxTLPs");
      // Tail Loss Probe
      alarmDuration = std::max (
          (3 / 2) * m_tcb->m_smoothedRtt + m_tcb->m_maxAckDelay,
          m_tcb->m_kMinTLPTimeout);
      m_tcb->m_alarmType = 2;
    }
  else
    {
      NS_LOG_LOGIC ("RTO");
      alarmDuration = m_tcb->m_smoothedRtt + 4 * m_tcb->m_rttVar
        + m_tcb->m_maxAckDelay;
      alarmDuration = std::max (alarmDuration, m_tcb->m_kMinRTOTimeout);
      alarmDuration = alarmDuration * (2 ^ m_tcb->m_rtoCount);
      m_tcb->m_alarmType = 3;
    }
  NS_LOG_INFO ("Schedule ReTxTimeout at time " << Simulator::Now ().GetSeconds () << " to expire at time " << (Simulator::Now () + alarmDuration).GetSeconds ());
  NS_LOG_INFO ("Alarm after " << alarmDuration.GetSeconds () << " seconds");
  m_tcb->m_lossDetectionAlarm = Simulator::Schedule (alarmDuration,
                                                     &QuicSocketBase::ReTxTimeout, this);
  m_tcb->m_nextAlarmTrigger = Simulator::Now () + alarmDuration;
}

void
QuicSocketBase::DoRetransmit (std::vector<QuicSocketTxItem*> lostPackets)
{
  NS_LOG_FUNCTION (this);
  // Get packets to retransmit
  SequenceNumber32 next = ++m_tcb->m_nextTxSequence;
  uint32_t toRetx = m_txBuffer->Retransmission (next);
  NS_LOG_DEBUG ("Send the retransmitted frame");
  uint32_t win = AvailableWindow ();
  uint32_t connWin = ConnectionWindow ();
  uint32_t bytesInFlight = BytesInFlight ();
  NS_LOG_DEBUG (
    "BEFORE Available Window " << win
                               << " Connection RWnd " << connWin
                               << " BytesInFlight " << bytesInFlight
                               << " BufferedSize " << m_txBuffer->AppSize ()
                               << " MaxPacketSize " << GetSegSize ());

  // Send the retransmitted data
  NS_LOG_INFO ("Retransmitted packet, next sequence number " << m_tcb->m_nextTxSequence);
  SendDataPacket (next, toRetx, m_connected);
}

void
QuicSocketBase::ReTxTimeout ()
{
  if (Simulator::Now () < m_tcb->m_nextAlarmTrigger)
    {
      NS_LOG_INFO ("Canceled alarm");
      return;
    }
  NS_LOG_FUNCTION (this);
  NS_LOG_INFO ("ReTxTimeout Expired at time " << Simulator::Now ().GetSeconds ());
  // Handshake packets are outstanding)
  if (m_tcb->m_alarmType == 0 && (m_socketState == CONNECTING_CLT || m_socketState == CONNECTING_SVR))
    {
      // Handshake retransmission alarm.
      //TODO retransmit handshake packets
      //RetransmitAllHandshakePackets();
      m_tcb->m_handshakeCount++;
    }
  else if (m_tcb->m_alarmType == 1 && m_tcb->m_lossTime != 0)
    {
      std::vector<QuicSocketTxItem*> lostPackets = m_txBuffer->DetectLostPackets ();
      NS_LOG_INFO ("RTO triggered: early retransmit");
      // Early retransmit or Time Loss Detection.
      if (m_quicCongestionControlLegacy)
        {
          // TCP early retransmit logic [RFC 5827]: enter recovery (RFC 6675, Sec. 5)
          if (m_tcb->m_congState != TcpSocketState::CA_RECOVERY)
            {
              m_tcb->m_congState = TcpSocketState::CA_RECOVERY;
              m_tcb->m_cWnd = m_tcb->m_ssThresh;
              m_tcb->m_endOfRecovery = m_tcb->m_highTxMark;
              m_congestionControl->CongestionStateSet (
                m_tcb, TcpSocketState::CA_RECOVERY);
              m_tcb->m_ssThresh = m_congestionControl->GetSsThresh (
                  m_tcb, BytesInFlight ());
            }
        }
      else
        {
          Ptr<QuicCongestionOps> cc = dynamic_cast<QuicCongestionOps*> (&(*m_congestionControl));
          cc->OnPacketsLost (m_tcb, lostPackets);
        }
      // Retransmit all lost packets immediately
      DoRetransmit (lostPackets);
    }
  else if (m_tcb->m_alarmType == 2 && m_tcb->m_tlpCount < m_tcb->m_kMaxTLPs)
    {
      // Tail Loss Probe. Send one new data packet, do not retransmit - IETF Draft QUIC Recovery, Sec. 4.3.2
      SequenceNumber32 next = ++m_tcb->m_nextTxSequence;
      NS_LOG_INFO ("TLP triggered");
      uint32_t s = std::min (ConnectionWindow (), GetSegSize ());
      
      // cancel pacing to send packet immediately
      m_pacingTimer.Cancel ();

      SendDataPacket (next, s, m_connected);
      m_tcb->m_tlpCount++;
    }
  else if (m_tcb->m_alarmType == 3)
    {
      // RTO.
      if (m_tcb->m_rtoCount == 0)
        {
          m_tcb->m_largestSentBeforeRto = m_tcb->m_highTxMark;
        }
      // RTO. Send two new data packets, do not retransmit - IETF Draft QUIC Recovery, Sec. 4.3.3
      NS_LOG_INFO ("RTO triggered");
      SequenceNumber32 next = ++m_tcb->m_nextTxSequence;
      uint32_t s = std::min (AvailableWindow (), GetSegSize ());
      
      // cancel pacing to send packet immediately
      m_pacingTimer.Cancel ();
      
      SendDataPacket (next, s, m_connected);
      next = ++m_tcb->m_nextTxSequence;

      s = std::min (AvailableWindow (), GetSegSize ());
      
      // cancel pacing, again
      m_pacingTimer.Cancel ();

      SendDataPacket (next, s, m_connected);

      m_tcb->m_rtoCount++;
    }
}

uint32_t
QuicSocketBase::AvailableWindow () const
{
  NS_LOG_FUNCTION (this);

  NS_LOG_DEBUG ("m_max_data " << m_max_data << " m_tcb->m_cWnd.Get () " << m_tcb->m_cWnd.Get ());
  uint32_t win = std::min (m_max_data, m_tcb->m_cWnd.Get ());   // Number of bytes allowed to be outstanding
  uint32_t inflight = BytesInFlight ();   // Number of outstanding bytes

  if (inflight > win)
    {
      NS_LOG_INFO (
        "InFlight=" << inflight << ", Win=" << win << " availWin=0");
      return 0;
    }

  NS_LOG_INFO (
    "InFlight=" << inflight << ", Win=" << win << " availWin=" << win - inflight);
  return win - inflight;

}

uint32_t
QuicSocketBase::ConnectionWindow () const
{
  NS_LOG_FUNCTION (this);

  uint32_t inFlight = BytesInFlight ();

  NS_LOG_INFO (
    "Returning calculated Connection: MaxData " << m_max_data << " InFlight: " << inFlight);

  return (inFlight > m_max_data) ? 0 : m_max_data - inFlight;
}

uint32_t
QuicSocketBase::BytesInFlight () const
{
  NS_LOG_FUNCTION (this);

  uint32_t bytesInFlight = m_txBuffer->BytesInFlight ();

  NS_LOG_INFO ("Returning calculated bytesInFlight: " << bytesInFlight);
  m_tcb->m_bytesInFlight = bytesInFlight;
  return bytesInFlight;
}

/* Inherit from Socket class: In QuicSocketBase, it is same as Send() call */
int
QuicSocketBase::SendTo (Ptr<Packet> p, uint32_t flags, const Address &address)
{
  NS_LOG_FUNCTION (this);

  return Send (p, flags);
}

/* Inherit from Socket class: Return data to upper-layer application. Parameter flags
 is not used. Data is returned as a packet of size no larger than maxSize */
Ptr<Packet>
QuicSocketBase::Recv (uint32_t maxSize, uint32_t flags)
{
  NS_LOG_FUNCTION (this);
  NS_ABORT_MSG_IF (flags,
                   "use of flags is not supported in QuicSocketBase::Recv()");

  if (m_rxBuffer->Size () == 0 && m_socketState == CLOSING)
    {
      return Create<Packet> ();
    }
  Ptr<Packet> outPacket = m_rxBuffer->Extract (maxSize);
  return outPacket;
}

/* Inherit from Socket class: Recv and return the remote's address */
Ptr<Packet>
QuicSocketBase::RecvFrom (uint32_t maxSize, uint32_t flags,
                          Address &fromAddress)
{
  NS_LOG_FUNCTION (this);

  Ptr<Packet> packet = m_rxBuffer->Extract (maxSize);

  if (packet != nullptr && packet->GetSize () != 0)
    {
      if (m_endPoint != nullptr)
        {          
          fromAddress = InetSocketAddress (m_endPoint->GetPeerAddress (), m_endPoint->GetPeerPort ());
        }
      else if (m_endPoint6 != nullptr)
        {
          fromAddress = Inet6SocketAddress (m_endPoint6->GetPeerAddress (), m_endPoint6->GetPeerPort ());
        }
      else
        {
          fromAddress = InetSocketAddress (Ipv4Address::GetZero (), 0);
        }
    }

  return packet;
}

void
QuicSocketBase::ScheduleCloseAndSendConnectionClosePacket()
{
  m_drainingPeriodEvent.Cancel ();
  NS_LOG_LOGIC (this << " Close Schedule DoClose at time " << Simulator::Now ().GetSeconds () << " to expire at time " << (Simulator::Now () + m_drainingPeriodTimeout.Get ()).GetSeconds ());
  m_drainingPeriodEvent = Simulator::Schedule (m_drainingPeriodTimeout, &QuicSocketBase::DoClose, this);
  SendConnectionClosePacket (0, "Scheduled connection close - no error");
}


int
QuicSocketBase::Close (void)
{
  NS_LOG_FUNCTION (this);
  NS_LOG_INFO (this << " Close at time " << Simulator::Now ().GetSeconds ());

  m_receivedTransportParameters = false;

  if (m_idleTimeoutEvent.IsRunning () and m_socketState != IDLE
      and m_socketState != CLOSING)   //Connection Close from application signal
    {
      SetState (CLOSING);
      if (m_flushOnClose)
        {
          m_closeOnEmpty = true;
        }
      else
        {
          ScheduleCloseAndSendConnectionClosePacket();
        }
    }
  else if (m_idleTimeoutEvent.IsExpired () and m_socketState != CLOSING
           and m_socketState != IDLE and m_socketState != LISTENING) //Connection Close due to Idle Period termination
    {
      SetState (CLOSING);
      m_drainingPeriodEvent.Cancel ();
      NS_LOG_LOGIC (
        this << " Close Schedule DoClose at time " << Simulator::Now ().GetSeconds () << " to expire at time " << (Simulator::Now () + m_drainingPeriodTimeout.Get ()).GetSeconds ());
      m_drainingPeriodEvent = Simulator::Schedule (m_drainingPeriodTimeout,
                                                   &QuicSocketBase::DoClose,
                                                   this);
    }
  else if (m_idleTimeoutEvent.IsExpired ()
           and m_drainingPeriodEvent.IsExpired () and m_socketState != CLOSING
           and m_socketState != IDLE) //close last listening sockets
    {
      NS_LOG_LOGIC (this << " Closing listening socket");
      DoClose ();
    }
  else if (m_idleTimeoutEvent.IsExpired ()
           and m_drainingPeriodEvent.IsExpired () and m_socketState == IDLE)
    {
      NS_LOG_LOGIC (this << " Has already been closed");
    }

  return 0;
}

/* Send a CONNECTION_CLOSE frame */
uint32_t
QuicSocketBase::SendConnectionClosePacket (uint16_t errorCode, std::string phrase)
{
  NS_LOG_FUNCTION (this);

  Ptr<Packet> p = Create<Packet> ();
  SequenceNumber32 packetNumber = ++m_tcb->m_nextTxSequence;

  QuicSubheader qsb = QuicSubheader::CreateConnectionClose (errorCode, phrase.c_str ());
  p->AddHeader (qsb);


  QuicHeader head;

  head = QuicHeader::CreateShort (m_connectionId, packetNumber,
                                  !m_omit_connection_id, m_keyPhase);


  NS_LOG_DEBUG ("Send Connection Close packet with header " << head);
  m_quicl4->SendPacket (this, p, head);
  m_txTrace (p, head, this);

  return 0;
}

/* Inherit from Socket class: Signal a termination of send */
int
QuicSocketBase::ShutdownSend (void)
{
  NS_LOG_FUNCTION (this);



  return 0;
}

/* Inherit from Socket class: Signal a termination of receive */
int
QuicSocketBase::ShutdownRecv (void)
{
  NS_LOG_FUNCTION (this);

  return 0;
}

void
QuicSocketBase::SetNode (Ptr<Node> node)
{
//NS_LOG_FUNCTION (this);

  m_node = node;
}

Ptr<Node>
QuicSocketBase::GetNode (void) const
{
//NS_LOG_FUNCTION_NOARGS ();

  return m_node;
}

/* Inherit from Socket class: Return local address:port */
int
QuicSocketBase::GetSockName (Address &address) const
{
  NS_LOG_FUNCTION (this);

  return m_quicl4->GetSockName (this, address);
}

int
QuicSocketBase::GetPeerName (Address &address) const
{
  NS_LOG_FUNCTION (this);

  return m_quicl4->GetPeerName (this, address);
}

/* Inherit from Socket class: Get the max number of bytes an app can send */
uint32_t
QuicSocketBase::GetTxAvailable (void) const
{
  NS_LOG_FUNCTION (this);

  return m_txBuffer->Available ();
}

/* Inherit from Socket class: Get the max number of bytes an app can read */
uint32_t
QuicSocketBase::GetRxAvailable (void) const
{
  NS_LOG_FUNCTION (this);

  return m_rxBuffer->Available ();
}

/* Inherit from Socket class: Returns error code */
enum Socket::SocketErrno
QuicSocketBase::GetErrno (void) const
{
  return m_errno;
}

/* Inherit from Socket class: Returns socket type, NS3_SOCK_STREAM */
enum Socket::SocketType
QuicSocketBase::GetSocketType (void) const
{
  return NS3_SOCK_STREAM;
}

//////////////////////////////////////////////////////////////////////////////////////

/* Clean up after Bind. Set up callback functions in the end-point. */
int
QuicSocketBase::SetupCallback (void)
{
  NS_LOG_FUNCTION (this);

  if (m_quicl4 == 0)
    {
      return -1;
    }
  else
    {
      m_quicl4->SetRecvCallback (
        MakeCallback (&QuicSocketBase::ReceivedData, this), this);
    }

  return 0;
}

int
QuicSocketBase::AppendingRx (Ptr<Packet> frame, Address &address)
{

  NS_LOG_FUNCTION (this);

  if (!m_rxBuffer->Add (frame))
    {
      // Insert failed: No data or RX buffer full
      NS_LOG_INFO ("Dropping packet due to full RX buffer");
      return 0;
    }
  else
    {
      NS_LOG_INFO ("Notify Data Recv");
      NotifyDataRecv ();   // trigger the application method
    }

  return frame->GetSize ();
}

void
QuicSocketBase::SetQuicL4 (Ptr<QuicL4Protocol> quic)
{
  NS_LOG_FUNCTION (this);

  m_quicl4 = quic;
}

void
QuicSocketBase::SetConnectionId (uint64_t connectionId)
{
  NS_LOG_FUNCTION_NOARGS ();

  m_connectionId = connectionId;
}

uint64_t
QuicSocketBase::GetConnectionId (void) const
{
  NS_LOG_FUNCTION_NOARGS ();

  return m_connectionId;
}

void
QuicSocketBase::SetVersion (uint32_t version)
{
  NS_LOG_FUNCTION (this);

  m_vers = version;
  return;
}

//////////////////////////////////////////////////////////////////////////////////////

bool
QuicSocketBase::SetAllowBroadcast (bool allowBroadcast)
{
  NS_LOG_FUNCTION (this);

  return (!allowBroadcast);
}

bool
QuicSocketBase::GetAllowBroadcast (void) const
{
  return false;
}

Ptr<QuicL5Protocol>
QuicSocketBase::CreateStreamController ()
{
  NS_LOG_FUNCTION (this);

  Ptr<QuicL5Protocol> quicl5 = CreateObject<QuicL5Protocol> ();

  quicl5->SetSocket (this);
  quicl5->SetNode (m_node);
  quicl5->SetConnectionId (m_connectionId);

  return quicl5;
}

void
QuicSocketBase::SendInitialHandshake (uint8_t type,
                                      const QuicHeader &quicHeader,
                                      Ptr<Packet> packet)
{
  NS_LOG_FUNCTION (this << m_vers);

  if (type == QuicHeader::VERSION_NEGOTIATION)
    {
      NS_LOG_INFO ("Create VERSION_NEGOTIATION");
      m_receivedTransportParameters = false;
      m_couldContainTransportParameters = true;

      std::vector<uint32_t> supportedVersions;
      supportedVersions.push_back (QUIC_VERSION);
      supportedVersions.push_back (QUIC_VERSION_DRAFT_10);
      supportedVersions.push_back (QUIC_VERSION_NS3_IMPL);

      uint8_t *buffer = new uint8_t[4 * supportedVersions.size ()];

      Ptr<Packet> payload = Create<Packet> (buffer,
                                            4 * supportedVersions.size ());

      for (uint8_t i = 0; i < (uint8_t) supportedVersions.size (); i++)
        {

          buffer[4 * i] = (supportedVersions[i]);
          buffer[4 * i + 1] = (supportedVersions[i] >> 8);
          buffer[4 * i + 2] = (supportedVersions[i] >> 16);
          buffer[4 * i + 3] = (supportedVersions[i] >> 24);
          //NS_LOG_INFO(" " << (uint64_t) buffer[4*i] << " " << (uint64_t)buffer[4*i+1] << " " << (uint64_t)buffer[4*i+2] << " " << (uint64_t)buffer[4*i+3] );

        }

      Ptr<Packet> p = Create<Packet> (buffer, 4 * supportedVersions.size ());
      QuicHeader head = QuicHeader::CreateVersionNegotiation (
          quicHeader.GetConnectionId (),
          QUIC_VERSION_NEGOTIATION,
          supportedVersions);

      // Set initial congestion window and Ssthresh
      m_tcb->m_cWnd = m_tcb->m_initialCWnd;
      m_tcb->m_ssThresh = m_tcb->m_initialSsThresh;

      m_quicl4->SendPacket (this, p, head);
      m_txTrace (p, head, this);
      NotifyDataSent (p->GetSize ());

    }
  else if (type == QuicHeader::INITIAL)
    {
      // Set initial congestion window and Ssthresh
      m_tcb->m_cWnd = m_tcb->m_initialCWnd;
      m_tcb->m_ssThresh = m_tcb->m_initialSsThresh;

      NS_LOG_INFO ("Create INITIAL");
      Ptr<Packet> p = Create<Packet> ();
      p->AddHeader (OnSendingTransportParameters ());
      // the RFC says that
      // "Clients MUST ensure that the first Initial packet they
      // send is sent in a UDP datagram that is at least 1200 octets."
      Ptr<Packet> payload = Create<Packet> (
        GetInitialPacketSize() - p->GetSize ());
      p->AddAtEnd (payload);

      m_quicl5->DispatchSend (p, 0);

    }
  else if (type == QuicHeader::RETRY)
    {
      NS_LOG_INFO ("Create RETRY");
      Ptr<Packet> p = Create<Packet> ();
      p->AddHeader (OnSendingTransportParameters ());
      Ptr<Packet> payload = Create<Packet> (
          GetInitialPacketSize() - p->GetSize ());
      p->AddAtEnd (payload);

      m_quicl5->DispatchSend (p, 0);
    }
  else if (type == QuicHeader::HANDSHAKE)
    {
      NS_LOG_INFO ("Create HANDSHAKE");
      Ptr<Packet> p = Create<Packet> ();
      if (m_socketState == CONNECTING_SVR)
        {
          p->AddHeader (OnSendingTransportParameters ());
        }

      Ptr<Packet> payload = Create<Packet> (
          GetInitialPacketSize() - p->GetSize ());
      p->AddAtEnd (payload);

      m_quicl5->DispatchSend (p, 0);
      m_congestionControl->CongestionStateSet (m_tcb,
                                               TcpSocketState::CA_OPEN);
    }
  else if (type == QuicHeader::ZRTT_PROTECTED)
    {
      NS_LOG_INFO ("Create ZRTT_PROTECTED");
      Ptr<Packet> p = Create<Packet> ();
      p->AddHeader (OnSendingTransportParameters ());

      m_quicl5->DispatchSend (p, 0);

    }
  else
    {

      NS_LOG_INFO ("Wrong Handshake Type");

      return;

    }
}

void
QuicSocketBase::OnReceivedFrame (QuicSubheader &sub)
{
  NS_LOG_FUNCTION (this << (uint64_t)sub.GetFrameType ());

  uint8_t frameType = sub.GetFrameType ();

  switch (frameType)
    {

    case QuicSubheader::ACK:
      NS_LOG_INFO ("Received ACK frame");
      OnReceivedAckFrame (sub);
      break;

    case QuicSubheader::CONNECTION_CLOSE:
      NS_LOG_INFO ("Received CONNECTION_CLOSE frame");
      Close ();
      break;

    case QuicSubheader::APPLICATION_CLOSE:
      NS_LOG_INFO ("Received APPLICATION_CLOSE frame");
      DoClose ();
      break;

    case QuicSubheader::PADDING:
      NS_LOG_INFO ("Received PADDING frame");
      // no need to do anything
      break;

    case QuicSubheader::MAX_DATA:
      // set the maximum amount of data that can be sent
      // on this connection
      NS_LOG_INFO ("Received MAX_DATA frame");
      SetConnectionMaxData (sub.GetMaxData ());
      break;

    case QuicSubheader::MAX_STREAM_ID:
      // TODO update the maximum stream ID
      NS_LOG_INFO ("Received MAX_STREAM_ID frame");
      break;

    case QuicSubheader::PING:
      // TODO
      NS_LOG_INFO ("Received PING frame");
      break;

    case QuicSubheader::BLOCKED:
      // TODO
      NS_LOG_INFO ("Received BLOCKED frame");
      break;

    case QuicSubheader::STREAM_ID_BLOCKED:
      // TODO
      NS_LOG_INFO ("Received STREAM_ID_BLOCKED frame");
      break;

    case QuicSubheader::NEW_CONNECTION_ID:
      // TODO
      NS_LOG_INFO ("Received NEW_CONNECTION_ID frame");
      break;

    case QuicSubheader::PATH_CHALLENGE:
      // TODO reply with a PATH_RESPONSE with the same value
      // as that carried by the PATH_CHALLENGE
      NS_LOG_INFO ("Received PATH_CHALLENGE frame");
      break;

    case QuicSubheader::PATH_RESPONSE:
      // TODO check if it matches what was sent in a PATH_CHALLENGE
      // otherwise abort with a UNSOLICITED_PATH_RESPONSE error
      NS_LOG_INFO ("Received PATH_RESPONSE frame");
      break;

    default:
      AbortConnection (
        QuicSubheader::TransportErrorCodes_t::PROTOCOL_VIOLATION,
        "Received Corrupted Frame");
      return;
    }

}

Ptr<Packet>
QuicSocketBase::OnSendingAckFrame ()
{
  NS_LOG_FUNCTION (this);

  NS_ABORT_MSG_IF (m_receivedPacketNumbers.empty (),
                   " Sending Ack Frame without packets to acknowledge");

//m_delAckEvent.Cancel();
//m_delAckCount = 0;

  NS_LOG_INFO ("Attach an ACK frame to the packet");

  std::sort (m_receivedPacketNumbers.begin (), m_receivedPacketNumbers.end (),
             std::greater<SequenceNumber32> ());

  SequenceNumber32 largestAcknowledged = *(m_receivedPacketNumbers.begin ());

  uint32_t ackBlockCount = 0;
  std::vector<uint32_t> additionalAckBlocks;
  std::vector<uint32_t> gaps;

  std::vector<SequenceNumber32>::const_iterator curr_rec_it =
    m_receivedPacketNumbers.begin ();
  std::vector<SequenceNumber32>::const_iterator next_rec_it =
    m_receivedPacketNumbers.begin () + 1;

  for (; next_rec_it != m_receivedPacketNumbers.end ();
       ++curr_rec_it, ++next_rec_it)
    {

      if (((*curr_rec_it) - (*next_rec_it) - 1 > 0)
          and ((*curr_rec_it) != (*next_rec_it)))
        {
          //std::clog << "curr " << (*curr_rec_it) << " next " << (*next_rec_it) << " ";
          additionalAckBlocks.push_back ((*next_rec_it).GetValue ());
          gaps.push_back ((*curr_rec_it).GetValue () - 1);
          ackBlockCount++;
        }
      // Limit the number of gaps that are sent in an ACK (older packets have already been retransmitted)
      if (ackBlockCount >= m_maxTrackedGaps) {
          break;
      }
    }
  

  Time delay = Simulator::Now() - m_lastReceived;
  uint64_t ack_delay = delay.GetMicroSeconds();
  QuicSubheader sub = QuicSubheader::CreateAck (
      largestAcknowledged.GetValue (), ack_delay, largestAcknowledged.GetValue (),
      gaps, additionalAckBlocks);
  QuicSubheader maxData = QuicSubheader::CreateMaxData(m_quicl5->GetMaxData());

  Ptr<Packet> ackFrame = Create<Packet> ();
  ackFrame->AddHeader (sub);
  ackFrame->AddHeader(maxData);
  return ackFrame;
}

void
QuicSocketBase::OnReceivedAckFrame (QuicSubheader &sub)
{
  NS_LOG_FUNCTION (this);
  NS_LOG_INFO ("Process ACK");

  // Generate RateSample
  struct RateSample * rs = m_txBuffer->GetRateSample ();
  rs->m_priorInFlight = m_tcb->m_bytesInFlight.Get ();

  uint32_t lostOut = m_txBuffer->GetLost ();
  uint32_t delivered = m_tcb->m_delivered;

  uint32_t previousWindow = m_txBuffer->BytesInFlight ();
  
  std::vector<uint32_t> additionalAckBlocks = sub.GetAdditionalAckBlocks ();
  std::vector<uint32_t> gaps = sub.GetGaps ();
  uint32_t largestAcknowledged = sub.GetLargestAcknowledged ();
  m_tcb->m_lastAckedSeq = largestAcknowledged;
  uint32_t ackBlockCount = sub.GetAckBlockCount ();

  NS_ABORT_MSG_IF (
    ackBlockCount != additionalAckBlocks.size ()
    and ackBlockCount != gaps.size (),
    "Received Corrupted Ack Frame.");

  std::vector<QuicSocketTxItem*> ackedPackets = m_txBuffer->OnAckUpdate (
      m_tcb, largestAcknowledged, additionalAckBlocks, gaps);

  // Count newly acked bytes
  uint32_t ackedBytes = previousWindow - m_txBuffer->BytesInFlight ();

  m_txBuffer->GenerateRateSample ();
  rs->m_packetLoss = std::abs ((int) lostOut - (int) m_txBuffer->GetLost ());
  m_tcb->m_lastAckedSackedBytes = m_tcb->m_delivered - delivered;

  // RTO packet acknowledged - IETF Draft QUIC Recovery, Sec. 4.3.3
  if (m_tcb->m_rtoCount > 0)
    {
      // Packets after the RTO have been acknowledged
      if (m_tcb->m_largestSentBeforeRto.GetValue () < largestAcknowledged)
        {

          uint32_t newPackets = (largestAcknowledged
                                 - m_tcb->m_largestSentBeforeRto.GetValue ()) / GetSegSize ();
          uint32_t inFlightBeforeRto = m_txBuffer->BytesInFlight ();
          m_txBuffer->ResetSentList (newPackets);
          std::vector<QuicSocketTxItem*> lostPackets =
            m_txBuffer->DetectLostPackets ();
          if (m_quicCongestionControlLegacy && !lostPackets.empty ())
            {
              // Reset congestion window and go into loss mode
              m_tcb->m_cWnd = m_tcb->m_kMinimumWindow;
              m_tcb->m_endOfRecovery = m_tcb->m_highTxMark;
              m_tcb->m_ssThresh = m_congestionControl->GetSsThresh (
                  m_tcb, inFlightBeforeRto);
              m_tcb->m_congState = TcpSocketState::CA_LOSS;
              m_congestionControl->CongestionStateSet (
                m_tcb, TcpSocketState::CA_LOSS);
            }
        }
      else
        {
          m_tcb->m_rtoCount = 0;
        }
    }

  // Tail loss probe packet acknowledged - IETF Draft QUIC Recovery, Sec. 4.3.2
  if (m_tcb->m_tlpCount > 0 && !ackedPackets.empty ())
    {
      m_tcb->m_tlpCount = 0;
    }

  // Find lost packets
  std::vector<QuicSocketTxItem*> lostPackets =
    m_txBuffer->DetectLostPackets ();
  // Recover from losses
  if (!lostPackets.empty ())
    {
      if (m_quicCongestionControlLegacy)
        {
          //Enter recovery (RFC 6675, Sec. 5)
          if (m_tcb->m_congState != TcpSocketState::CA_RECOVERY)
            {
              m_tcb->m_congState = TcpSocketState::CA_RECOVERY;
              m_tcb->m_endOfRecovery = m_tcb->m_highTxMark;
              m_congestionControl->CongestionStateSet (
                m_tcb, TcpSocketState::CA_RECOVERY);
              m_tcb->m_ssThresh = m_congestionControl->GetSsThresh (
                  m_tcb, BytesInFlight ());
              m_tcb->m_cWnd = m_tcb->m_ssThresh;
            }
          NS_ASSERT (m_tcb->m_congState == TcpSocketState::CA_RECOVERY);
        }
      else
        {
          DynamicCast<QuicCongestionOps> (m_congestionControl)->OnPacketsLost (
            m_tcb, lostPackets);
        }
      DoRetransmit (lostPackets);
    }
  /* else */ if (ackedBytes > 0)
    {
      if (!m_quicCongestionControlLegacy)
        {
          NS_LOG_INFO ("Update the variables in the congestion control (QUIC)");
          // Process the ACK
          DynamicCast<QuicCongestionOps> (m_congestionControl)->OnAckReceived (
            m_tcb, sub, ackedPackets, rs);
          m_lastRtt = m_tcb->m_lastRtt;
        }
      else
        {
          uint32_t ackedSegments = ackedBytes / GetSegSize ();
          
          NS_LOG_INFO ("Update the variables in the congestion control (legacy), ackedBytes "
                       << ackedBytes << " ackedSegments " << ackedSegments);
          // new acks are ordered from the highest packet number to the smalles
          QuicSocketTxItem* lastAcked = ackedPackets.at (0);

          NS_LOG_LOGIC ("Updating RTT estimate");
          // If the largest acked is newly acked, update the RTT.
          if (lastAcked->m_packetNumber >= m_tcb->m_largestAckedPacket)
            {
              Time ackDelay = MicroSeconds(sub.GetAckDelay());
              m_tcb->m_lastRtt = Now () - lastAcked->m_lastSent - ackDelay;
              m_lastRtt = m_tcb->m_lastRtt;
            }
          if (m_tcb->m_congState != TcpSocketState::CA_RECOVERY
              && m_tcb->m_congState != TcpSocketState::CA_LOSS)
            {
              // Increase the congestion window
              m_congestionControl->PktsAcked (m_tcb, ackedSegments,
                                              m_tcb->m_lastRtt);
              m_congestionControl->IncreaseWindow (m_tcb, ackedSegments);
            }
          else
            {
              if (m_tcb->m_endOfRecovery.GetValue () > largestAcknowledged)
                {
                  m_congestionControl->PktsAcked (m_tcb, ackedSegments,
                                                  m_tcb->m_lastRtt);
                  m_congestionControl->IncreaseWindow (m_tcb, ackedSegments);
                }
              else
                {
                  m_tcb->m_congState = TcpSocketState::CA_OPEN;
                  m_congestionControl->PktsAcked (m_tcb, ackedSegments, m_tcb->m_lastRtt);
                  m_congestionControl->CongestionStateSet (m_tcb, TcpSocketState::CA_OPEN);
                }
            }
        }
    }
  else
    {
      NS_LOG_INFO ("Received an ACK to ack an ACK");
    }

  // notify the application that more data can be sent
  if (GetTxAvailable () > 0)
    {
      NotifySend (GetTxAvailable ());
    }

  // try to send more data
  SendPendingData (m_connected);

  // Compute timers
  SetReTxTimeout ();
}

QuicTransportParameters
QuicSocketBase::OnSendingTransportParameters ()
{
  NS_LOG_FUNCTION (this);

  QuicTransportParameters transportParameters;
  transportParameters = transportParameters.CreateTransportParameters (
      m_initial_max_stream_data, m_max_data, m_initial_max_stream_id_bidi,
      (uint16_t) m_idleTimeout.Get ().GetSeconds (),
      (uint8_t) m_omit_connection_id, m_tcb->m_segmentSize,
      m_ack_delay_exponent, m_initial_max_stream_id_uni);

  return transportParameters;
}

void
QuicSocketBase::OnReceivedTransportParameters (
  QuicTransportParameters transportParameters)
{
  NS_LOG_FUNCTION (this);

  if (m_receivedTransportParameters)
    {
      AbortConnection (
        QuicSubheader::TransportErrorCodes_t::TRANSPORT_PARAMETER_ERROR,
        "Duplicate transport parameters reception");
      return;
    }
  m_receivedTransportParameters = true;

// TODO: A client MUST NOT include a stateless reset token. A server MUST treat receipt of a stateless_reset_token_transport
//   parameter as a connection error of type TRANSPORT_PARAMETER_ERROR

  uint32_t mask = transportParameters.GetInitialMaxStreamIdBidi ()
    & 0x00000003;
  if ((mask == 0) && m_socketState != CONNECTING_CLT)
    {
      // TODO AbortConnection(QuicSubheader::TransportErrorCodes_t::TRANSPORT_PARAMETER_ERROR, "Invalid Initial Max Stream Id Bidi value provided from Server");
      return;
    }
  else if ((mask == 1) && m_socketState != CONNECTING_SVR)
    {
      // TODO AbortConnection(QuicSubheader::TransportErrorCodes_t::TRANSPORT_PARAMETER_ERROR, "Invalid Initial Max Stream Id Bidi value provided from Client");
      return;
    }

  mask = transportParameters.GetInitialMaxStreamIdUni () & 0x00000003;
  if ((mask == 2) && m_socketState != CONNECTING_CLT)
    {
      // TODO AbortConnection(QuicSubheader::TransportErrorCodes_t::TRANSPORT_PARAMETER_ERROR, "Invalid Initial Max Stream Id Uni value provided from Server");
      return;
    }
  else if ((mask == 3) && m_socketState != CONNECTING_SVR)
    {
      // TODO AbortConnection(QuicSubheader::TransportErrorCodes_t::TRANSPORT_PARAMETER_ERROR, "Invalid Initial Max Stream Id Uni value provided from Client");
      return;
    }

  if (transportParameters.GetMaxPacketSize ()
      < QuicSocketBase::MIN_INITIAL_PACKET_SIZE
      or transportParameters.GetMaxPacketSize () > 65527)
    {
      AbortConnection (
        QuicSubheader::TransportErrorCodes_t::TRANSPORT_PARAMETER_ERROR,
        "Invalid Max Packet Size value provided");
      return;
    }

// version 15 has removed the upper bound on the idle timeout
// if (transportParameters.GetIdleTimeout () > 600)
//   {
//     AbortConnection (
//         QuicSubheader::TransportErrorCodes_t::TRANSPORT_PARAMETER_ERROR,
//         "Invalid Idle Timeout value provided");
//     return;
//   }

  NS_LOG_DEBUG (
    "Before applying received transport parameters " << " m_initial_max_stream_data " << m_initial_max_stream_data << " m_max_data " << m_max_data << " m_initial_max_stream_id_bidi " << m_initial_max_stream_id_bidi << " m_idleTimeout " << m_idleTimeout << " m_omit_connection_id " << m_omit_connection_id << " m_tcb->m_segmentSize " << m_tcb->m_segmentSize << " m_ack_delay_exponent " << m_ack_delay_exponent << " m_initial_max_stream_id_uni " << m_initial_max_stream_id_uni);

  m_initial_max_stream_data = std::min (
      transportParameters.GetInitialMaxStreamData (),
      m_initial_max_stream_data);
  m_quicl5->UpdateInitialMaxStreamData (m_initial_max_stream_data);

  m_max_data = std::min (transportParameters.GetInitialMaxData (),
                         m_max_data);

  m_initial_max_stream_id_bidi = std::min (
      transportParameters.GetInitialMaxStreamIdBidi (),
      m_initial_max_stream_id_bidi);

  m_idleTimeout = Time (
      std::min (transportParameters.GetIdleTimeout (),
                (uint16_t) m_idleTimeout.Get ().GetSeconds ()) * 1e9);

  m_omit_connection_id = std::min (transportParameters.GetOmitConnection (),
                                   (uint8_t) m_omit_connection_id);

  SetSegSize (
    std::min ((uint32_t) transportParameters.GetMaxPacketSize (),
              m_tcb->m_segmentSize));

//m_stateless_reset_token = std::min(transportParameters.getStatelessResetToken(), m_stateless_reset_token);
  m_ack_delay_exponent = std::min (transportParameters.GetAckDelayExponent (),
                                   m_ack_delay_exponent);

  m_initial_max_stream_id_uni = std::min (
      transportParameters.GetInitialMaxStreamIdUni (),
      m_initial_max_stream_id_uni);

  NS_LOG_DEBUG (
    "After applying received transport parameters " << " m_initial_max_stream_data " << m_initial_max_stream_data << " m_max_data " << m_max_data << " m_initial_max_stream_id_bidi " << m_initial_max_stream_id_bidi << " m_idleTimeout " << m_idleTimeout << " m_omit_connection_id " << m_omit_connection_id << " m_tcb->m_segmentSize " << m_tcb->m_segmentSize << " m_ack_delay_exponent " << m_ack_delay_exponent << " m_initial_max_stream_id_uni " << m_initial_max_stream_id_uni);
}

int
QuicSocketBase::DoConnect (void)
{
  NS_LOG_FUNCTION (this);

  if (m_socketState != IDLE and m_socketState != QuicSocket::LISTENING)
    {
      //m_errno = ERROR_INVAL;
      return -1;
    }

  if (m_socketState == LISTENING)
    {
      SetState (CONNECTING_SVR);
    }
  else if (m_socketState == IDLE)
    {
      SetState (CONNECTING_CLT);
      QuicHeader q;
      SendInitialHandshake (QuicHeader::INITIAL, q, 0);
    }
  return 0;
}

int
QuicSocketBase::DoFastConnect (void)
{
  NS_LOG_FUNCTION (this);
  NS_ABORT_MSG_IF (!IsVersionSupported (m_vers),
                   "0RTT Handshake requested with wrong Initial Version");

  if (m_socketState != IDLE)
    {
      //m_errno = ERROR_INVAL;
      return -1;
    }

  else if (m_socketState == IDLE)
    {
      SetState (OPEN);
      Simulator::ScheduleNow(&QuicSocketBase::ConnectionSucceeded, this);
      m_congestionControl->CongestionStateSet (m_tcb,
                                               TcpSocketState::CA_OPEN);
      QuicHeader q;
      SendInitialHandshake (QuicHeader::ZRTT_PROTECTED, q, 0);
    }
  return 0;
}

void
QuicSocketBase::ConnectionSucceeded ()
{ // Wrapper to protected function NotifyConnectionSucceeded() so that it can
  // be called as a scheduled event
  NotifyConnectionSucceeded ();
  // The if-block below was moved from ProcessSynSent() to here because we need
  // to invoke the NotifySend() only after NotifyConnectionSucceeded() to
  // reflect the behaviour in the real world.
  if (GetTxAvailable () > 0)
    {
      NotifySend (GetTxAvailable ());
    }
}

int
QuicSocketBase::DoClose (void)
{
  NS_LOG_FUNCTION (this);
  NS_LOG_INFO (this << " DoClose at time " << Simulator::Now ().GetSeconds ());

  if (m_socketState != IDLE)
    {
      SetState (IDLE);
    }

  SetRecvCallback (MakeNullCallback<void, Ptr<Socket> > ());
  return m_quicl4->RemoveSocket (this);
}

void
QuicSocketBase::ReceivedData (Ptr<Packet> p, const QuicHeader& quicHeader,
                              Address &address)
{
  NS_LOG_FUNCTION (this);

  m_rxTrace (p, quicHeader, this);

  NS_LOG_INFO ("Received packet of size " << p->GetSize ());

  // check if this packet is not received during the draining period
  if (!m_drainingPeriodEvent.IsRunning ())
    {
      m_idleTimeoutEvent.Cancel ();   // reset the IDLE timeout
      NS_LOG_LOGIC (
        this << " ReceivedData Schedule Close at time " << Simulator::Now ().GetSeconds () << " to expire at time " << (Simulator::Now () + m_idleTimeout.Get ()).GetSeconds ());
      m_idleTimeoutEvent = Simulator::Schedule (m_idleTimeout,
                                                &QuicSocketBase::Close, this);
    }
  else   // If the socket is in Draining Period, discard the packets
    {
      return;
    }

  int onlyAckFrames = 0;
  bool unsupportedVersion = false;

  if (quicHeader.IsORTT () and m_socketState == LISTENING)
    {

      if (m_serverBusy)
        {
          AbortConnection (QuicSubheader::TransportErrorCodes_t::SERVER_BUSY,
                           "Server too busy to accept new connections");
          return;
        }

      m_couldContainTransportParameters = true;

      onlyAckFrames = m_quicl5->DispatchRecv (p, address);
      m_receivedPacketNumbers.push_back (quicHeader.GetPacketNumber ());

      m_connected = true;
      m_keyPhase == QuicHeader::PHASE_ONE ? m_keyPhase =
        QuicHeader::PHASE_ZERO :
        m_keyPhase =
          QuicHeader::PHASE_ONE;
      SetState (OPEN);
      Simulator::ScheduleNow(&QuicSocketBase::ConnectionSucceeded, this);
      m_congestionControl->CongestionStateSet (m_tcb,
                                               TcpSocketState::CA_OPEN);
      m_couldContainTransportParameters = false;

    }
  else if (quicHeader.IsInitial () and m_socketState == CONNECTING_SVR)
    {
      NS_LOG_INFO ("Server receives INITIAL");
      if (m_serverBusy)
        {
          AbortConnection (QuicSubheader::TransportErrorCodes_t::SERVER_BUSY,
                           "Server too busy to accept new connections");
          return;
        }

      if (p->GetSize () < QuicSocketBase::MIN_INITIAL_PACKET_SIZE)
        {
          std::stringstream error;
          error << "Initial Packet smaller than "
                << QuicSocketBase::MIN_INITIAL_PACKET_SIZE << " octects";
          AbortConnection (
            QuicSubheader::TransportErrorCodes_t::PROTOCOL_VIOLATION,
            error.str ().c_str ());
          return;
        }

      onlyAckFrames = m_quicl5->DispatchRecv (p, address);
      m_receivedPacketNumbers.push_back (quicHeader.GetPacketNumber ());

      if (IsVersionSupported (quicHeader.GetVersion ()))
        {
          m_couldContainTransportParameters = false;
          SendInitialHandshake (QuicHeader::HANDSHAKE, quicHeader, p);
        }
      else
        {
          NS_LOG_INFO (this << " WRONG VERSION " << quicHeader.GetVersion ());
          unsupportedVersion = true;
          SendInitialHandshake (QuicHeader::VERSION_NEGOTIATION, quicHeader,
                                p);
        }
      return;
    }
  else if (quicHeader.IsHandshake () and m_socketState == CONNECTING_CLT)   // Undefined compiler behaviour if i try to receive transport parameters
    {
      NS_LOG_INFO ("Client receives HANDSHAKE");

      onlyAckFrames = m_quicl5->DispatchRecv (p, address);
      m_receivedPacketNumbers.push_back (quicHeader.GetPacketNumber ());

      SetState (OPEN);
      Simulator::ScheduleNow(&QuicSocketBase::ConnectionSucceeded, this);
      m_congestionControl->CongestionStateSet (m_tcb,
                                               TcpSocketState::CA_OPEN);
      m_couldContainTransportParameters = false;

      SendInitialHandshake (QuicHeader::HANDSHAKE, quicHeader, p);
      return;
    }
  else if (quicHeader.IsHandshake () and m_socketState == CONNECTING_SVR)
    {
      NS_LOG_INFO ("Server receives HANDSHAKE");

      onlyAckFrames = m_quicl5->DispatchRecv (p, address);
      m_receivedPacketNumbers.push_back (quicHeader.GetPacketNumber ());

      SetState (OPEN);
      Simulator::ScheduleNow(&QuicSocketBase::ConnectionSucceeded, this);
      m_congestionControl->CongestionStateSet (m_tcb,
                                               TcpSocketState::CA_OPEN);
      SendPendingData (true);
      return;
    }
  else if (quicHeader.IsVersionNegotiation ()
           and m_socketState == CONNECTING_CLT)
    {
      NS_LOG_INFO ("Client receives VERSION_NEGOTIATION");

      uint8_t *buffer = new uint8_t[p->GetSize ()];
      p->CopyData (buffer, p->GetSize ());

      std::vector<uint32_t> receivedVersions;
      for (uint8_t i = 0; i < p->GetSize (); i = i + 4)
        {
          receivedVersions.push_back (
            buffer[i] + (buffer[i + 1] << 8) + (buffer[i + 2] << 16)
            + (buffer[i + 3] << 24));
          //NS_LOG_INFO(" " << (uint64_t) buffer[i] << " " << (uint64_t)buffer[i+1] << " " << (uint64_t)buffer[i+2] << " " << (uint64_t)buffer[i+3] );
        }

      std::vector<uint32_t> supportedVersions;
      supportedVersions.push_back (QUIC_VERSION);
      supportedVersions.push_back (QUIC_VERSION_DRAFT_10);
      supportedVersions.push_back (QUIC_VERSION_NS3_IMPL);

      uint32_t foundVersion = 0;
      for (uint8_t i = 0; i < receivedVersions.size (); i++)
        {
          for (uint8_t j = 0; j < supportedVersions.size (); j++)
            {
//			NS_LOG_INFO("rec " << receivedVersions[i] << " myvers " << m_supportedVersions[j] );
              if (receivedVersions[i] == supportedVersions[j])
                {
                  foundVersion = receivedVersions[i];
                }
            }
        }

      if (foundVersion != 0)
        {
          NS_LOG_INFO ("A matching supported version is found " << foundVersion << " re-send initial");
          m_vers = foundVersion;
          SendInitialHandshake (QuicHeader::INITIAL, quicHeader, p);
        }
      else
        {
          AbortConnection (
            QuicSubheader::TransportErrorCodes_t::VERSION_NEGOTIATION_ERROR,
            "No supported Version found by the Client");
          return;
        }
      return;
    }
  else if (quicHeader.IsShort () and m_socketState == OPEN)
    {
      // TODOACK here?
      // we need to check if the packet contains only an ACK frame
      // in this case we cannot explicitely ACK it!
      // check if delayed ACK is used
      m_receivedPacketNumbers.push_back (quicHeader.GetPacketNumber ());
      onlyAckFrames = m_quicl5->DispatchRecv (p, address);

    }
  else if (m_socketState == CLOSING)
    {

      AbortConnection (m_transportErrorCode,
                       "Received packet in Closing state");

    }
  else
    {

      return;
    }

  // trigger the process for ACK handling if the received packet was not ACK only
  NS_LOG_DEBUG ("onlyAckFrames " << onlyAckFrames << " unsupportedVersion " << unsupportedVersion);
  if (onlyAckFrames == 1 && !unsupportedVersion)
    {
      m_lastReceived = Simulator::Now();
      NS_LOG_DEBUG ("Call MaybeQueueAck");
      MaybeQueueAck ();
    }

}

uint32_t
QuicSocketBase::GetInitialMaxStreamData () const
{
  return m_initial_max_stream_data;
}

uint32_t
QuicSocketBase::GetConnectionMaxData () const
{
  return m_max_data;
}

void
QuicSocketBase::SetConnectionMaxData (uint32_t maxData)
{
  m_max_data = maxData;
}

QuicSocket::QuicStates_t
QuicSocketBase::GetSocketState () const
{
  return m_socketState;
}

void
QuicSocketBase::SetState (TracedValue<QuicStates_t> newstate)
{
  NS_LOG_FUNCTION (this);

  if (m_quicl4->IsServer ())
    {
      NS_LOG_INFO (
        "Server " << QuicStateName[m_socketState] << " -> " << QuicStateName[newstate] << "");
    }
  else
    {
      NS_LOG_INFO (
        "Client " << QuicStateName[m_socketState] << " -> " << QuicStateName[newstate] << "");
    }

  m_socketState = newstate;
}

bool
QuicSocketBase::IsVersionSupported (uint32_t version)
{
  if (version == QUIC_VERSION || version == QUIC_VERSION_DRAFT_10
      || version == QUIC_VERSION_NS3_IMPL)
    {
      return true;
    }
  else
    {
      return false;
    }
}

void
QuicSocketBase::AbortConnection (uint16_t transportErrorCode,
                                 const char* reasonPhrase,
                                 bool applicationClose)
{
  NS_LOG_FUNCTION (this);

  NS_LOG_INFO (
    "Abort connection " << transportErrorCode << " because " << reasonPhrase);

  m_transportErrorCode = transportErrorCode;

  QuicSubheader quicSubheader;
  Ptr<Packet> frame = Create<Packet> ();
  if (!applicationClose)
    {
      quicSubheader = QuicSubheader::CreateConnectionClose (
          m_transportErrorCode, reasonPhrase);
    }
  else
    {
      quicSubheader = QuicSubheader::CreateApplicationClose (
          m_transportErrorCode, reasonPhrase);
    }
  frame->AddHeader (quicSubheader);

  QuicHeader quicHeader;
  switch (m_socketState)
    {
    case CONNECTING_CLT:
      quicHeader = QuicHeader::CreateInitial (m_connectionId, m_vers,
                                              m_tcb->m_nextTxSequence++);
      break;
    case CONNECTING_SVR:
      quicHeader = QuicHeader::CreateHandshake (m_connectionId, m_vers,
                                                m_tcb->m_nextTxSequence++);
      break;
    case OPEN:
      quicHeader =
        !m_connected ?
        QuicHeader::CreateHandshake (m_connectionId, m_vers,
                                     m_tcb->m_nextTxSequence++) :
        QuicHeader::CreateShort (m_connectionId,
                                 m_tcb->m_nextTxSequence++,
                                 !m_omit_connection_id, m_keyPhase);
      break;
    case CLOSING:
      quicHeader = QuicHeader::CreateShort (m_connectionId,
                                            m_tcb->m_nextTxSequence++,
                                            !m_omit_connection_id,
                                            m_keyPhase);
      break;
    default:
      NS_ABORT_MSG (
        "AbortConnection in unfeasible Socket State for the request");
      return;
    }
  Ptr<Packet> packet = Create<Packet> ();
  packet->AddAtEnd (frame);
  uint32_t sz = packet->GetSize ();

  m_quicl4->SendPacket (this, packet, quicHeader);
  m_txTrace (packet, quicHeader, this);
  NotifyDataSent (sz);

  Close ();
}

bool
QuicSocketBase::GetReceivedTransportParametersFlag () const
{
  return m_receivedTransportParameters;
}

bool
QuicSocketBase::CheckIfPacketOverflowMaxDataLimit (
  std::vector<std::pair<Ptr<Packet>, QuicSubheader> > disgregated)
{
  NS_LOG_FUNCTION (this);
  uint32_t validPacketSize = 0;

  for (auto frame_recv_it = disgregated.begin ();
       frame_recv_it != disgregated.end () and !disgregated.empty ();
       ++frame_recv_it)
    {
      QuicSubheader sub = (*frame_recv_it).second;
      // (*frame_recv_it)->PeekHeader (sub);

      if (sub.IsStream () and sub.GetStreamId () != 0)
        {
          validPacketSize += (*frame_recv_it).first->GetSize ();
        }
    }

  if ((m_max_data < m_rxBuffer->Size () + validPacketSize))
    {
      return true;
    }
  return false;
}

uint32_t
QuicSocketBase::GetMaxStreamId () const
{
  return std::max (m_initial_max_stream_id_bidi, m_initial_max_stream_id_uni);
}

uint32_t
QuicSocketBase::GetMaxStreamIdBidirectional () const
{
  return m_initial_max_stream_id_bidi;
}

uint32_t
QuicSocketBase::GetMaxStreamIdUnidirectional () const
{
  return m_initial_max_stream_id_uni;
}

bool
QuicSocketBase::CouldContainTransportParameters () const
{
  return m_couldContainTransportParameters;
}

void
QuicSocketBase::SetCongestionControlAlgorithm (Ptr<TcpCongestionOps> algo)
{
  NS_LOG_FUNCTION (this << algo);
  if (DynamicCast<QuicCongestionOps> (algo) != 0)
    {
      NS_LOG_INFO ("Non-legacy congestion control");
      m_quicCongestionControlLegacy = false;
    }
  else
    {
      NS_LOG_INFO (
        "Legacy congestion control, using only TCP standard functions");
      m_quicCongestionControlLegacy = true;
    }
  m_congestionControl = algo;
}

void
QuicSocketBase::SetSocketSndBufSize (uint32_t size)
{
  NS_LOG_FUNCTION (this << size);
  m_socketTxBufferSize = size;
  m_txBuffer->SetMaxBufferSize (size);
}

uint32_t
QuicSocketBase::GetSocketSndBufSize (void) const
{
  return m_txBuffer->GetMaxBufferSize ();
}

void
QuicSocketBase::SetSocketRcvBufSize (uint32_t size)
{
  NS_LOG_FUNCTION (this << size);
  m_socketRxBufferSize = size;
  m_rxBuffer->SetMaxBufferSize (size);
}

uint32_t
QuicSocketBase::GetSocketRcvBufSize (void) const
{
  return m_rxBuffer->GetMaxBufferSize ();
}

void
QuicSocketBase::UpdateCwnd (uint32_t oldValue, uint32_t newValue)
{
  m_cWndTrace (oldValue, newValue);
}

void
QuicSocketBase::UpdateSsThresh (uint32_t oldValue, uint32_t newValue)
{
  m_ssThTrace (oldValue, newValue);
}

void
QuicSocketBase::UpdateCongState (TcpSocketState::TcpCongState_t oldValue,
                                 TcpSocketState::TcpCongState_t newValue)
{
  m_congStateTrace (oldValue, newValue);
}

void
QuicSocketBase::UpdateNextTxSequence (SequenceNumber32 oldValue,
                                      SequenceNumber32 newValue)

{
  m_nextTxSequenceTrace (oldValue.GetValue (), newValue.GetValue ());
}

void
QuicSocketBase::UpdateHighTxMark (SequenceNumber32 oldValue, SequenceNumber32 newValue)
{
  m_highTxMarkTrace (oldValue.GetValue (), newValue.GetValue ());
}

void
QuicSocketBase::SetInitialSSThresh (uint32_t threshold)
{
  NS_ABORT_MSG_UNLESS ( (m_socketState == IDLE) || threshold == m_tcb->m_initialSsThresh,
                        "QuicSocketBase::SetSSThresh() cannot change initial ssThresh after connection started.");

  m_tcb->m_initialSsThresh = threshold;
}

uint32_t
QuicSocketBase::GetInitialSSThresh (void) const
{
  return m_tcb->m_initialSsThresh;
}

void
QuicSocketBase::SetInitialPacketSize (uint32_t size)
{
  NS_ABORT_MSG_IF(size < 1200, "The size of the initial packet should be at least 1200 bytes");
  m_initialPacketSize = size;
}

uint32_t
QuicSocketBase::GetInitialPacketSize () const
{
  return m_initialPacketSize;
}

void
QuicSocketBase::NotifyPacingPerformed (void)
{
  NS_LOG_FUNCTION (this);
  NS_LOG_INFO ("Pacing timer expired, try sending a packet");
  SendPendingData (m_connected);
}

} // namespace ns3<|MERGE_RESOLUTION|>--- conflicted
+++ resolved
@@ -1023,7 +1023,6 @@
 
   while (availableWindow > 0 and m_txBuffer->AppSize () > 0)
     {
-<<<<<<< HEAD
       // check pacing timer
       if (m_tcb->m_pacing)
         {
@@ -1036,7 +1035,6 @@
           NS_LOG_DEBUG ("Pacing Timer is not running");
         }
 
-=======
       // check draining period
       if (m_drainingPeriodEvent.IsRunning ())
         {
@@ -1044,7 +1042,6 @@
           return false;
         }
         
->>>>>>> 1d370407
       // check the state of the socket!
       if (m_socketState == CONNECTING_CLT || m_socketState == CONNECTING_SVR)
         {
